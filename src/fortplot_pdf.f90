--- conflicted
+++ resolved
@@ -821,13 +821,10 @@
 
     subroutine draw_pdf_axes_and_labels(ctx, xscale, yscale, symlog_threshold, &
                                       x_min_orig, x_max_orig, y_min_orig, y_max_orig, &
-<<<<<<< HEAD
                                       title, xlabel, ylabel, z_min_orig, z_max_orig, is_3d_plot)
-=======
                                       title, xlabel, ylabel, &
                                       grid_enabled, grid_axis, grid_which, &
                                       grid_alpha, grid_linestyle, grid_color)
->>>>>>> 046519cf
         !! Draw plot axes and frame for PDF backend with scale-aware tick generation
         !! Now matches PNG backend behavior with nice tick boundaries
         type(pdf_context), intent(inout) :: ctx
@@ -971,7 +968,6 @@
         end if
     end subroutine draw_pdf_axes_and_labels
 
-<<<<<<< HEAD
     subroutine draw_pdf_3d_axes_frame(ctx, x_min, x_max, y_min, y_max, z_min, z_max)
         !! Draw 3D axes frame for PDF backend
         use fortplot_3d_axes, only: create_3d_axis_lines, project_3d_axis_lines
@@ -1026,7 +1022,6 @@
             points_2d(2,i) = real(ctx%plot_area%bottom, wp) + (points_2d(2,i) - proj_y_min) * scale_y
         end do
     end subroutine scale_2d_to_pdf_plot_area
-=======
     subroutine draw_pdf_grid_lines(ctx, x_positions, y_positions, num_x_ticks, num_y_ticks, &
                                  grid_axis, grid_which, grid_alpha, grid_linestyle, grid_color)
         !! Draw grid lines at tick positions for PDF backend
@@ -1092,7 +1087,6 @@
             end do
         end if
     end subroutine draw_pdf_grid_lines
->>>>>>> 046519cf
     
     subroutine draw_pdf_frame(ctx)
         !! Draw the plot frame for PDF backend
