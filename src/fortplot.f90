module fortplot
    !! Top-level public interface for fortplot
    !!
    !! This module provides a clean, user-friendly API for creating scientific plots
    !! with support for line plots, contour plots, and multiple output formats.
    !!
    !! Quick Start:
    !!   use fortplot
    !!   type(figure_t) :: fig
    !!
    !!   call fig%initialize(640, 480)
    !!   call fig%add_plot(x, y, label="data")
    !!   call fig%savefig('output.png')
    !!
    !! Author: fortplot contributors

    use iso_fortran_env, only: wp => real64
    use fortplot_figure, only: figure_t
    use fortplot_format_parser, only: parse_format_string, contains_format_chars
    use fortplot_animation, only: animation_t, FuncAnimation

    implicit none

    private

    ! Re-export public interface
    public :: figure_t, wp
<<<<<<< HEAD
    public :: plot, contour, contour_filled, pcolormesh, streamplot, show, show_viewer
    public :: hist, histogram
=======
    public :: plot, contour, contour_filled, pcolormesh, streamplot, boxplot, show, show_viewer
>>>>>>> cffd645b
    public :: xlabel, ylabel, title, legend
    public :: savefig, figure
    public :: add_plot, add_contour, add_contour_filled, add_pcolormesh
    public :: set_xscale, set_yscale, xlim, ylim
    public :: set_line_width, set_ydata
    
    ! Animation interface
    public :: animation_t, FuncAnimation

    ! Line style constants (pyplot-style)
    character(len=*), parameter, public :: LINESTYLE_SOLID = '-'
    character(len=*), parameter, public :: LINESTYLE_DASHED = '--'
    character(len=*), parameter, public :: LINESTYLE_DOTTED = ':'
    character(len=*), parameter, public :: LINESTYLE_DASHDOT = '-.'
    character(len=*), parameter, public :: LINESTYLE_NONE = 'None'

    ! Marker style constants (pyplot-style)
    character(len=*), parameter, public :: MARKER_CIRCLE = 'o'
    character(len=*), parameter, public :: MARKER_CROSS = 'x'
    character(len=*), parameter, public :: MARKER_SQUARE = 's'
    character(len=*), parameter, public :: MARKER_DIAMOND = 'D'
    character(len=*), parameter, public :: MARKER_PLUS = '+'
    character(len=*), parameter, public :: MARKER_STAR = '*'


    ! Interface for overloaded show routine
    interface show
        module procedure show_data, show_figure
    end interface show

    ! Note: plot and add_plot now handle both separate args and format strings in single routines

    ! Global figure for simple API
    type(figure_t), save :: fig

contains

    subroutine plot(x, y, label, linestyle)
        !! Add a line plot to the global figure (pyplot-fortran compatible)
        !!
        !! Arguments:
        !!   x, y: Data arrays for the line plot
        !!   label: Optional label for the plot
        !!   linestyle: Line style and markers ('b-o', 'r--', 'g:', 'ko', etc.)
        !!              Supports both pyplot-fortran and matplotlib format strings
        real(8), dimension(:), intent(in) :: x, y
        character(len=*), intent(in), optional :: label, linestyle

        call fig%add_plot(x, y, label=label, linestyle=linestyle)
    end subroutine plot

    subroutine contour(x, y, z, levels, label)
        !! Add a contour plot to the global figure (pyplot-style)
        !!
        !! Arguments:
        !!   x, y: Grid coordinate arrays
        !!   z: 2D data array for contouring
        !!   levels: Optional array of contour levels
        !!   label: Optional label for the plot
        real(8), dimension(:), intent(in) :: x, y
        real(8), dimension(:,:), intent(in) :: z
        real(8), dimension(:), intent(in), optional :: levels
        character(len=*), intent(in), optional :: label

        call fig%add_contour(x, y, z, levels=levels, label=label)
    end subroutine contour

    subroutine contour_filled(x, y, z, levels, colormap, show_colorbar, label)
        !! Add a filled contour plot with color levels to the global figure
        !!
        !! Arguments:
        !!   x, y: Grid coordinate arrays
        !!   z: 2D data array for contouring
        !!   levels: Optional array of contour levels
        !!   colormap: Optional colormap name ('crest' (default), 'viridis', 'plasma', 'rocket', 'mako', 'flare', etc.)
        !!   show_colorbar: Optional flag to show colorbar
        !!   label: Optional label for the plot
        real(8), dimension(:), intent(in) :: x, y
        real(8), dimension(:,:), intent(in) :: z
        real(8), dimension(:), intent(in), optional :: levels
        character(len=*), intent(in), optional :: colormap, label
        logical, intent(in), optional :: show_colorbar

        call fig%add_contour_filled(x, y, z, levels=levels, colormap=colormap, &
                                   show_colorbar=show_colorbar, label=label)
    end subroutine contour_filled

    subroutine pcolormesh(x, y, c, colormap, vmin, vmax, edgecolors, linewidths)
        !! Add a pcolormesh (pseudocolor mesh) plot to the global figure
        !!
        !! Creates a pseudocolor plot with a non-regular rectangular grid.
        !! Compatible with matplotlib pcolormesh function.
        !!
        !! Arguments:
        !!   x, y: Grid coordinate arrays (1D for regular grid)
        !!   c: Color data array (2D)
        !!   colormap: Optional colormap name ('viridis', 'plasma', 'coolwarm', etc.)
        !!   vmin, vmax: Optional color scale limits
        !!   edgecolors: Optional edge color ('none', 'black', etc.)
        !!   linewidths: Optional edge line width
        !!
        !! Example:
        !!   ! Simple heatmap
        !!   call pcolormesh(x, y, temperature_data, colormap='viridis')
        real(8), dimension(:), intent(in) :: x, y
        real(8), dimension(:,:), intent(in) :: c
        character(len=*), intent(in), optional :: colormap
        real(8), intent(in), optional :: vmin, vmax
        character(len=*), intent(in), optional :: edgecolors
        real(8), intent(in), optional :: linewidths

        call fig%add_pcolormesh(x, y, c, colormap=colormap, vmin=vmin, vmax=vmax, &
                               edgecolors=edgecolors, linewidths=linewidths)
    end subroutine pcolormesh

    subroutine streamplot(x, y, u, v, density)
        !! Add a streamplot (vector field visualization) to the global figure
        !!
        !! Creates streamlines that follow the direction of a 2D vector field,
        !! providing intuitive visualization of flow patterns, magnetic fields,
        !! or any other vector data.
        !!
        !! Arguments:
        !!   x, y: 1D coordinate arrays defining the grid
        !!   u, v: 2D velocity/vector field components (u=x-component, v=y-component)
        !!   density: Optional streamline density parameter (default=1.0)
        !!            Higher values = more streamlines, lower values = fewer streamlines
        !!
        !! Example:
        !!   ! Circular flow field
        !!   call streamplot(x, y, -y_grid, x_grid, density=1.5_real64)
        real(8), dimension(:), intent(in) :: x, y
        real(8), dimension(:,:), intent(in) :: u, v
        real(8), intent(in), optional :: density

        call fig%streamplot(x, y, u, v, density=density)
    end subroutine streamplot

<<<<<<< HEAD
    subroutine hist(data, bins, density, label, color)
        !! Add histogram plot to the global figure (pyplot-style)
        !!
        !! Creates a histogram from input data, compatible with matplotlib.pyplot.hist
        !!
        !! Arguments:
        !!   data: Input data array to create histogram from
        !!   bins: Optional - number of bins (integer, default: 10)
        !!   density: Optional - normalize to probability density (default: false)
        !!   label: Optional - histogram label for legend
        !!   color: Optional - histogram color as RGB values [0-1]
        !!
        !! Example:
        !!   ! Simple histogram
        !!   call hist(data_values, bins=20, label='Distribution')
        real(8), intent(in) :: data(:)
        integer, intent(in), optional :: bins
        logical, intent(in), optional :: density
        character(len=*), intent(in), optional :: label
        real(8), intent(in), optional :: color(3)

        call fig%hist(data, bins=bins, density=density, label=label, color=color)
    end subroutine hist

    subroutine histogram(data, bins, density, label, color)
        !! Add histogram plot to the global figure (pyplot-style)
        !!
        !! Alias for hist() subroutine - creates a histogram from input data
        !! Compatible with matplotlib.pyplot.histogram
        !!
        !! Arguments:
        !!   data: Input data array to create histogram from
        !!   bins: Optional - number of bins (integer, default: 10)
        !!   density: Optional - normalize to probability density (default: false)
        !!   label: Optional - histogram label for legend
        !!   color: Optional - histogram color as RGB values [0-1]
        !!
        !! Example:
        !!   ! Simple histogram
        !!   call histogram(data_values, bins=20, label='Distribution')
        real(8), intent(in) :: data(:)
        integer, intent(in), optional :: bins
        logical, intent(in), optional :: density
        character(len=*), intent(in), optional :: label
        real(8), intent(in), optional :: color(3)

        call fig%hist(data, bins=bins, density=density, label=label, color=color)
    end subroutine histogram
=======
    subroutine boxplot(data, position, width, label, show_outliers, horizontal, color)
        !! Add a box plot to the global figure (matplotlib-style)
        !!
        !! Creates a box plot displaying the distribution of data through
        !! quartiles, median, and outliers. Compatible with matplotlib boxplot function.
        !!
        !! Arguments:
        !!   data: 1D array of data values for statistical analysis
        !!   position: Optional x-axis position for the box (default: 1.0)
        !!   width: Optional width of the box (default: 0.8)
        !!   label: Optional label for the plot
        !!   show_outliers: Optional flag to display outliers (default: true)
        !!   horizontal: Optional flag for horizontal orientation (default: false)
        !!   color: Optional RGB color array [0-1] for box coloring
        !!
        !! Example:
        !!   ! Simple box plot
        !!   call boxplot(measurement_data, label='Measurements')
        real(wp), dimension(:), intent(in) :: data
        real(wp), intent(in), optional :: position
        real(wp), intent(in), optional :: width
        character(len=*), intent(in), optional :: label
        logical, intent(in), optional :: show_outliers
        logical, intent(in), optional :: horizontal
        real(wp), intent(in), optional :: color(3)

        call fig%boxplot(data, position=position, width=width, label=label, &
                        show_outliers=show_outliers, horizontal=horizontal, color=color)
    end subroutine boxplot
>>>>>>> cffd645b

    subroutine show_data(x, y, label, title_text, xlabel_text, ylabel_text, blocking)
        !! Display a line plot in the terminal using ASCII graphics
        !! Uses the global figure initialized by figure() subroutine
        !!
        !! Arguments:
        !!   x, y: Data arrays for the line plot
        !!   label: Optional label for the plot
        !!   title_text: Optional plot title
        !!   xlabel_text, ylabel_text: Optional axis labels
        !!   blocking: Optional - if true, wait for user input after display (default: false)
        real(8), dimension(:), intent(in) :: x, y
        character(len=*), intent(in), optional :: label, title_text, xlabel_text, ylabel_text
        logical, intent(in), optional :: blocking

        call fig%initialize()

        if (present(title_text)) call fig%set_title(title_text)
        if (present(xlabel_text)) call fig%set_xlabel(xlabel_text)
        if (present(ylabel_text)) call fig%set_ylabel(ylabel_text)

        call fig%add_plot(x, y, label=label)
        call fig%show(blocking=blocking)
    end subroutine show_data

    subroutine show_figure(blocking)
        !! Display the global figure intelligently
        !! If GUI is available, opens in system viewer (like matplotlib.pyplot.show())
        !! Otherwise, falls back to ASCII terminal display
        !! Like pyplot's show() - displays current figure
        !! 
        !! Arguments:
        !!   blocking: Optional - if true, wait for user input after display (default: false)
        logical, intent(in), optional :: blocking
        
        if (is_gui_available()) then
            call show_viewer_implementation(blocking=blocking)
        else
            ! Fallback to ASCII display
            call fig%show(blocking=blocking)
        end if
    end subroutine show_figure

    subroutine figure(width, height)
        !! Initialize the global figure for simple API usage
        !!
        !! Arguments:
        !!   width, height: Optional figure dimensions (default: 640x480)
        integer, intent(in), optional :: width, height

        if (present(width) .and. present(height)) then
            call fig%initialize(width, height)
        else
            call fig%initialize()
        end if
    end subroutine figure

    subroutine xlabel(text)
        !! Set x-axis label for the global figure
        character(len=*), intent(in) :: text
        call fig%set_xlabel(text)
    end subroutine xlabel

    subroutine ylabel(text)
        !! Set y-axis label for the global figure
        character(len=*), intent(in) :: text
        call fig%set_ylabel(text)
    end subroutine ylabel

    subroutine title(text)
        !! Set title for the global figure
        character(len=*), intent(in) :: text
        call fig%set_title(text)
    end subroutine title

    subroutine legend(location)
        !! Show legend for the global figure
        character(len=*), intent(in), optional :: location

        call fig%legend(location=location)
    end subroutine legend

    subroutine savefig(filename, blocking)
        !! Save global figure to file (backend determined by extension)
        !! 
        !! Arguments:
        !!   filename: Output filename (extension determines format)
        !!   blocking: Optional - if true, wait for user input after save (default: false)
        character(len=*), intent(in) :: filename
        logical, intent(in), optional :: blocking
        call fig%savefig(filename, blocking=blocking)
    end subroutine savefig

    subroutine add_plot(x, y, label, linestyle)
        !! Add a line plot to the global figure (pyplot-fortran compatible)
        real(8), dimension(:), intent(in) :: x, y
        character(len=*), intent(in), optional :: label, linestyle

        call fig%add_plot(x, y, label=label, linestyle=linestyle)
    end subroutine add_plot

    subroutine add_contour(x, y, z, levels, label)
        !! Add a contour plot to the global figure
        real(8), dimension(:), intent(in) :: x, y
        real(8), dimension(:,:), intent(in) :: z
        real(8), dimension(:), intent(in), optional :: levels
        character(len=*), intent(in), optional :: label
        call fig%add_contour(x, y, z, levels=levels, label=label)
    end subroutine add_contour

    subroutine add_contour_filled(x, y, z, levels, colormap, show_colorbar, label)
        !! Add a filled contour plot with color levels to the global figure
        real(8), dimension(:), intent(in) :: x, y
        real(8), dimension(:,:), intent(in) :: z
        real(8), dimension(:), intent(in), optional :: levels
        character(len=*), intent(in), optional :: colormap, label
        logical, intent(in), optional :: show_colorbar
        call fig%add_contour_filled(x, y, z, levels=levels, colormap=colormap, &
                                   show_colorbar=show_colorbar, label=label)
    end subroutine add_contour_filled

    subroutine add_pcolormesh(x, y, c, colormap, vmin, vmax, edgecolors, linewidths)
        !! Add a pcolormesh plot to the global figure
        real(8), dimension(:), intent(in) :: x, y
        real(8), dimension(:,:), intent(in) :: c
        character(len=*), intent(in), optional :: colormap
        real(8), intent(in), optional :: vmin, vmax
        character(len=*), intent(in), optional :: edgecolors
        real(8), intent(in), optional :: linewidths
        call fig%add_pcolormesh(x, y, c, colormap=colormap, vmin=vmin, vmax=vmax, &
                               edgecolors=edgecolors, linewidths=linewidths)
    end subroutine add_pcolormesh

    subroutine set_xscale(scale, threshold)
        !! Set x-axis scale for the global figure
        character(len=*), intent(in) :: scale
        real(8), intent(in), optional :: threshold
        call fig%set_xscale(scale, threshold)
    end subroutine set_xscale

    subroutine set_yscale(scale, threshold)
        !! Set y-axis scale for the global figure
        character(len=*), intent(in) :: scale
        real(8), intent(in), optional :: threshold
        call fig%set_yscale(scale, threshold)
    end subroutine set_yscale

    subroutine xlim(xmin, xmax)
        !! Set x-axis limits for the global figure
        real(8), intent(in) :: xmin, xmax
        call fig%set_xlim(xmin, xmax)
    end subroutine xlim

    subroutine ylim(ymin, ymax)
        !! Set y-axis limits for the global figure
        real(8), intent(in) :: ymin, ymax
        call fig%set_ylim(ymin, ymax)
    end subroutine ylim

    subroutine set_line_width(width)
        !! Set line width for subsequent plots in the global figure
        real(8), intent(in) :: width
        call fig%set_line_width(width)
    end subroutine set_line_width

    subroutine set_ydata(plot_index, y_new)
        !! Update y-data for an existing plot in the global figure
        !! Useful for animations and interactive updates
        integer, intent(in) :: plot_index
        real(8), dimension(:), intent(in) :: y_new
        call fig%set_ydata(plot_index, y_new)
    end subroutine set_ydata

    function is_gui_available() result(gui_available)
        !! Check if GUI environment is available for opening plots
        !! Supports X11, Wayland, macOS, and Windows
        logical :: gui_available
        character(len=256) :: display_var, wayland_var, session_type
        character(len=512) :: test_command
        integer :: status, exit_stat
        
        gui_available = .false.
        
#ifdef __linux__
        ! First check if xdg-open is available (required for GUI)
        test_command = 'which xdg-open >/dev/null 2>&1'
        call execute_command_line(test_command, exitstat=exit_stat)
        if (exit_stat /= 0) then
            return  ! No xdg-open, definitely no GUI
        end if
        
        ! Check for Wayland (modern Linux GUI)
        call get_environment_variable('WAYLAND_DISPLAY', wayland_var, status=status)
        if (status == 0 .and. len_trim(wayland_var) > 0) then
            gui_available = .true.
            return
        end if
        
        ! Check session type
        call get_environment_variable('XDG_SESSION_TYPE', session_type, status=status)
        if (status == 0) then
            if (index(session_type, 'wayland') > 0 .or. index(session_type, 'x11') > 0) then
                gui_available = .true.
                return
            elseif (index(session_type, 'tty') > 0) then
                ! Explicitly no GUI for tty sessions
                return
            end if
        end if
        
        ! Check for X11 (traditional Linux GUI)  
        call get_environment_variable('DISPLAY', display_var, status=status)
        if (status == 0 .and. len_trim(display_var) > 0) then
            ! Test if X11 display is actually accessible
            test_command = 'xset q >/dev/null 2>&1'
            call execute_command_line(test_command, exitstat=exit_stat)
            gui_available = (exit_stat == 0)
        end if
#elif defined(__APPLE__)
        ! On macOS, check if 'open' command exists (should always be there)
        test_command = 'which open >/dev/null 2>&1'
        call execute_command_line(test_command, exitstat=exit_stat)
        gui_available = (exit_stat == 0)
#elif defined(_WIN32) || defined(_WIN64)
        ! Windows typically has GUI available  
        gui_available = .true.
#else
        ! For other Unix-like systems, check both Wayland and X11
        test_command = 'which xdg-open >/dev/null 2>&1'
        call execute_command_line(test_command, exitstat=exit_stat)
        if (exit_stat /= 0) then
            return  ! No xdg-open
        end if
        
        ! Check Wayland first
        call get_environment_variable('WAYLAND_DISPLAY', wayland_var, status=status)
        if (status == 0 .and. len_trim(wayland_var) > 0) then
            gui_available = .true.
            return
        end if
        
        ! Then check X11
        call get_environment_variable('DISPLAY', display_var, status=status)
        if (status == 0 .and. len_trim(display_var) > 0) then
            test_command = 'xset q >/dev/null 2>&1'
            call execute_command_line(test_command, exitstat=exit_stat)
            gui_available = (exit_stat == 0)
        end if
#endif
    end function is_gui_available

    subroutine show_viewer_implementation(blocking)
        !! Internal implementation for showing plot in system viewer
        !! Used by both show_viewer() and show_figure() when GUI is available
        !! 
        !! Arguments:
        !!   blocking: Optional - if true, wait for user input after display (default: false)
        use iso_fortran_env, only: int64
        
        logical, intent(in), optional :: blocking
        logical :: do_block
        character(len=256) :: temp_filename
        character(len=512) :: command
        character(len=32) :: timestamp
        integer :: stat
        integer(int64) :: time_val
        
        ! Default to non-blocking
        do_block = .false.
        if (present(blocking)) do_block = blocking
        
        ! Generate unique temporary filename with timestamp
        call system_clock(time_val)
        write(timestamp, '(I0)') time_val
        
#ifdef __linux__
        temp_filename = '/tmp/fortplot_' // trim(timestamp) // '.pdf'
#elif defined(__APPLE__)
        temp_filename = '/tmp/fortplot_' // trim(timestamp) // '.pdf'
#elif defined(_WIN32) || defined(_WIN64)
        temp_filename = 'fortplot_' // trim(timestamp) // '.pdf'
#else
        temp_filename = 'fortplot_' // trim(timestamp) // '.pdf'
#endif
        
        ! Save figure to temporary file
        call fig%savefig(temp_filename)
        
        ! Open with system default viewer
#ifdef __linux__
        command = 'xdg-open "' // trim(temp_filename) // '" 2>/dev/null'
#elif defined(__APPLE__)
        command = 'open "' // trim(temp_filename) // '"'
#elif defined(_WIN32) || defined(_WIN64)
        command = 'start "" "' // trim(temp_filename) // '"'
#else
        ! Fallback - try xdg-open (most Unix-like systems)
        command = 'xdg-open "' // trim(temp_filename) // '" 2>/dev/null'
#endif
        
        ! Execute system command to open file
        call execute_command_line(command, wait=.false., exitstat=stat)
        
        if (stat /= 0) then
            print *, 'Warning: Failed to open plot viewer. Plot saved to: ', trim(temp_filename)
            print *, 'Please open the file manually with your preferred PDF viewer.'
        else
            print *, 'Plot opened in default viewer. File: ', trim(temp_filename)
            
            if (do_block) then
                print *, 'Press Enter to continue and clean up temporary file...'
                read(*,*)
                
                ! Clean up temporary file
#ifdef __linux__ 
                command = 'rm -f "' // trim(temp_filename) // '"'
#elif defined(__APPLE__)
                command = 'rm -f "' // trim(temp_filename) // '"'
#elif defined(_WIN32) || defined(_WIN64)
                command = 'del "' // trim(temp_filename) // '"'
#else
                command = 'rm -f "' // trim(temp_filename) // '"'
#endif
                call execute_command_line(command)
            else
                ! In non-blocking mode, just inform that file stays
                print *, 'Note: Temporary file will remain at: ', trim(temp_filename)
            end if
        end if
    end subroutine show_viewer_implementation

    subroutine show_viewer(blocking)
        !! Display the current figure in the system's default viewer
        !! Similar to matplotlib.pyplot.show() - saves to temporary file and opens with system viewer
        !!
        !! Arguments:
        !!   blocking: Optional - if true, wait for user input after display (default: false)
        !!
        !! Supports:
        !!   - Linux: uses xdg-open
        !!   - macOS: uses open  
        !!   - Windows: uses start
        !!
        !! Usage:
        !!   call plot(x, y)
        !!   call show_viewer()  ! Opens plot in default PDF viewer
        logical, intent(in), optional :: blocking
        
        call show_viewer_implementation(blocking=blocking)
    end subroutine show_viewer

end module fortplot<|MERGE_RESOLUTION|>--- conflicted
+++ resolved
@@ -25,12 +25,8 @@
 
     ! Re-export public interface
     public :: figure_t, wp
-<<<<<<< HEAD
-    public :: plot, contour, contour_filled, pcolormesh, streamplot, show, show_viewer
+    public :: plot, contour, contour_filled, pcolormesh, streamplot, boxplot, show, show_viewer
     public :: hist, histogram
-=======
-    public :: plot, contour, contour_filled, pcolormesh, streamplot, boxplot, show, show_viewer
->>>>>>> cffd645b
     public :: xlabel, ylabel, title, legend
     public :: savefig, figure
     public :: add_plot, add_contour, add_contour_filled, add_pcolormesh
@@ -169,7 +165,6 @@
         call fig%streamplot(x, y, u, v, density=density)
     end subroutine streamplot
 
-<<<<<<< HEAD
     subroutine hist(data, bins, density, label, color)
         !! Add histogram plot to the global figure (pyplot-style)
         !!
@@ -218,7 +213,7 @@
 
         call fig%hist(data, bins=bins, density=density, label=label, color=color)
     end subroutine histogram
-=======
+
     subroutine boxplot(data, position, width, label, show_outliers, horizontal, color)
         !! Add a box plot to the global figure (matplotlib-style)
         !!
@@ -248,7 +243,6 @@
         call fig%boxplot(data, position=position, width=width, label=label, &
                         show_outliers=show_outliers, horizontal=horizontal, color=color)
     end subroutine boxplot
->>>>>>> cffd645b
 
     subroutine show_data(x, y, label, title_text, xlabel_text, ylabel_text, blocking)
         !! Display a line plot in the terminal using ASCII graphics
