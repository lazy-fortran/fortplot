module fortplot
    !! Top-level public interface for fortplot
    !!
    !! This module provides a clean, user-friendly API for creating scientific plots
    !! with support for line plots, contour plots, and multiple output formats.
    !!
    !! Quick Start:
    !!   use fortplot
    !!   type(figure_t) :: fig
    !!
    !!   call fig%initialize(640, 480)
    !!   call fig%add_plot(x, y, label="data")
    !!   call fig%savefig('output.png')
    !!
    !! Author: fortplot contributors

    use iso_fortran_env, only: wp => real64
    use fortplot_figure, only: figure_t
    use fortplot_format_parser, only: parse_format_string, contains_format_chars
    use fortplot_animation, only: animation_t, FuncAnimation

    implicit none

    private

    ! Re-export public interface
    public :: figure_t, wp
    public :: plot, contour, contour_filled, pcolormesh, streamplot, boxplot, show, show_viewer
    public :: hist, histogram
    public :: xlabel, ylabel, title, legend
    public :: savefig, figure
    public :: add_plot, add_contour, add_contour_filled, add_pcolormesh
    public :: set_xscale, set_yscale, xlim, ylim
    public :: set_line_width, set_ydata
    public :: bar, barh
    
    ! Animation interface
    public :: animation_t, FuncAnimation

    ! Line style constants (pyplot-style)
    character(len=*), parameter, public :: LINESTYLE_SOLID = '-'
    character(len=*), parameter, public :: LINESTYLE_DASHED = '--'
    character(len=*), parameter, public :: LINESTYLE_DOTTED = ':'
    character(len=*), parameter, public :: LINESTYLE_DASHDOT = '-.'
    character(len=*), parameter, public :: LINESTYLE_NONE = 'None'

    ! Marker style constants (pyplot-style)
    character(len=*), parameter, public :: MARKER_CIRCLE = 'o'
    character(len=*), parameter, public :: MARKER_CROSS = 'x'
    character(len=*), parameter, public :: MARKER_SQUARE = 's'
    character(len=*), parameter, public :: MARKER_DIAMOND = 'D'
    character(len=*), parameter, public :: MARKER_PLUS = '+'
    character(len=*), parameter, public :: MARKER_STAR = '*'


    ! Interface for overloaded show routine
    interface show
        module procedure show_data, show_figure
    end interface show

    ! Note: plot and add_plot now handle both separate args and format strings in single routines

    ! Global figure for simple API
    type(figure_t), save :: fig

contains

    subroutine plot(x, y, label, linestyle)
        !! Add a line plot to the global figure (pyplot-fortran compatible)
        !!
        !! Arguments:
        !!   x, y: Data arrays for the line plot
        !!   label: Optional label for the plot
        !!   linestyle: Line style and markers ('b-o', 'r--', 'g:', 'ko', etc.)
        !!              Supports both pyplot-fortran and matplotlib format strings
        real(8), dimension(:), intent(in) :: x, y
        character(len=*), intent(in), optional :: label, linestyle

        call fig%add_plot(x, y, label=label, linestyle=linestyle)
    end subroutine plot

    subroutine contour(x, y, z, levels, label)
        !! Add a contour plot to the global figure (pyplot-style)
        !!
        !! Arguments:
        !!   x, y: Grid coordinate arrays
        !!   z: 2D data array for contouring
        !!   levels: Optional array of contour levels
        !!   label: Optional label for the plot
        real(8), dimension(:), intent(in) :: x, y
        real(8), dimension(:,:), intent(in) :: z
        real(8), dimension(:), intent(in), optional :: levels
        character(len=*), intent(in), optional :: label

        call fig%add_contour(x, y, z, levels=levels, label=label)
    end subroutine contour

    subroutine contour_filled(x, y, z, levels, colormap, show_colorbar, label)
        !! Add a filled contour plot with color levels to the global figure
        !!
        !! Arguments:
        !!   x, y: Grid coordinate arrays
        !!   z: 2D data array for contouring
        !!   levels: Optional array of contour levels
        !!   colormap: Optional colormap name ('crest' (default), 'viridis', 'plasma', 'rocket', 'mako', 'flare', etc.)
        !!   show_colorbar: Optional flag to show colorbar
        !!   label: Optional label for the plot
        real(8), dimension(:), intent(in) :: x, y
        real(8), dimension(:,:), intent(in) :: z
        real(8), dimension(:), intent(in), optional :: levels
        character(len=*), intent(in), optional :: colormap, label
        logical, intent(in), optional :: show_colorbar

        call fig%add_contour_filled(x, y, z, levels=levels, colormap=colormap, &
                                   show_colorbar=show_colorbar, label=label)
    end subroutine contour_filled

    subroutine pcolormesh(x, y, c, colormap, vmin, vmax, edgecolors, linewidths)
        !! Add a pcolormesh (pseudocolor mesh) plot to the global figure
        !!
        !! Creates a pseudocolor plot with a non-regular rectangular grid.
        !! Compatible with matplotlib pcolormesh function.
        !!
        !! Arguments:
        !!   x, y: Grid coordinate arrays (1D for regular grid)
        !!   c: Color data array (2D)
        !!   colormap: Optional colormap name ('viridis', 'plasma', 'coolwarm', etc.)
        !!   vmin, vmax: Optional color scale limits
        !!   edgecolors: Optional edge color ('none', 'black', etc.)
        !!   linewidths: Optional edge line width
        !!
        !! Example:
        !!   ! Simple heatmap
        !!   call pcolormesh(x, y, temperature_data, colormap='viridis')
        real(8), dimension(:), intent(in) :: x, y
        real(8), dimension(:,:), intent(in) :: c
        character(len=*), intent(in), optional :: colormap
        real(8), intent(in), optional :: vmin, vmax
        character(len=*), intent(in), optional :: edgecolors
        real(8), intent(in), optional :: linewidths

        call fig%add_pcolormesh(x, y, c, colormap=colormap, vmin=vmin, vmax=vmax, &
                               edgecolors=edgecolors, linewidths=linewidths)
    end subroutine pcolormesh

    subroutine streamplot(x, y, u, v, density)
        !! Add a streamplot (vector field visualization) to the global figure
        !!
        !! Creates streamlines that follow the direction of a 2D vector field,
        !! providing intuitive visualization of flow patterns, magnetic fields,
        !! or any other vector data.
        !!
        !! Arguments:
        !!   x, y: 1D coordinate arrays defining the grid
        !!   u, v: 2D velocity/vector field components (u=x-component, v=y-component)
        !!   density: Optional streamline density parameter (default=1.0)
        !!            Higher values = more streamlines, lower values = fewer streamlines
        !!
        !! Example:
        !!   ! Circular flow field
        !!   call streamplot(x, y, -y_grid, x_grid, density=1.5_real64)
        real(8), dimension(:), intent(in) :: x, y
        real(8), dimension(:,:), intent(in) :: u, v
        real(8), intent(in), optional :: density

        call fig%streamplot(x, y, u, v, density=density)
    end subroutine streamplot

<<<<<<< HEAD
    subroutine bar(x, heights, width, label, color)
        !! Add a vertical bar chart to the global figure (pyplot-style)
        !!
        !! Arguments:
        !!   x: X-axis positions for bars
        !!   heights: Heights of bars
        !!   width: Optional - width of bars (default: 0.8)
        !!   label: Optional - bar chart label for legend
        !!   color: Optional - bar color
        real(8), dimension(:), intent(in) :: x, heights
        real(8), intent(in), optional :: width
        character(len=*), intent(in), optional :: label
        real(8), dimension(3), intent(in), optional :: color

        call fig%bar(x, heights, width=width, label=label, color=color)
    end subroutine bar

    subroutine barh(y, widths, height, label, color)
        !! Add a horizontal bar chart to the global figure (pyplot-style)
        !!
        !! Arguments:
        !!   y: Y-axis positions for bars
        !!   widths: Widths of bars
        !!   height: Optional - height of bars (default: 0.8)
        !!   label: Optional - bar chart label for legend
        !!   color: Optional - bar color
        real(8), dimension(:), intent(in) :: y, widths
        real(8), intent(in), optional :: height
        character(len=*), intent(in), optional :: label
        real(8), dimension(3), intent(in), optional :: color

        call fig%barh(y, widths, height=height, label=label, color=color)
    end subroutine barh
=======
    subroutine hist(data, bins, density, label, color)
        !! Add histogram plot to the global figure (pyplot-style)
        !!
        !! Creates a histogram from input data, compatible with matplotlib.pyplot.hist
        !!
        !! Arguments:
        !!   data: Input data array to create histogram from
        !!   bins: Optional - number of bins (integer, default: 10)
        !!   density: Optional - normalize to probability density (default: false)
        !!   label: Optional - histogram label for legend
        !!   color: Optional - histogram color as RGB values [0-1]
        !!
        !! Example:
        !!   ! Simple histogram
        !!   call hist(data_values, bins=20, label='Distribution')
        real(8), intent(in) :: data(:)
        integer, intent(in), optional :: bins
        logical, intent(in), optional :: density
        character(len=*), intent(in), optional :: label
        real(8), intent(in), optional :: color(3)

        call ensure_global_figure_initialized()
        call fig%hist(data, bins=bins, density=density, label=label, color=color)
    end subroutine hist

    subroutine histogram(data, bins, density, label, color)
        !! Add histogram plot to the global figure (pyplot-style)
        !!
        !! Alias for hist() subroutine - creates a histogram from input data
        !! Compatible with matplotlib.pyplot.histogram
        !!
        !! Arguments:
        !!   data: Input data array to create histogram from
        !!   bins: Optional - number of bins (integer, default: 10)
        !!   density: Optional - normalize to probability density (default: false)
        !!   label: Optional - histogram label for legend
        !!   color: Optional - histogram color as RGB values [0-1]
        !!
        !! Example:
        !!   ! Simple histogram
        !!   call histogram(data_values, bins=20, label='Distribution')
        real(8), intent(in) :: data(:)
        integer, intent(in), optional :: bins
        logical, intent(in), optional :: density
        character(len=*), intent(in), optional :: label
        real(8), intent(in), optional :: color(3)

        call ensure_global_figure_initialized()
        call fig%hist(data, bins=bins, density=density, label=label, color=color)
    end subroutine histogram

    subroutine boxplot(data, position, width, label, show_outliers, horizontal, color)
        !! Add a box plot to the global figure (matplotlib-style)
        !!
        !! Creates a box plot displaying the distribution of data through
        !! quartiles, median, and outliers. Compatible with matplotlib boxplot function.
        !!
        !! Arguments:
        !!   data: 1D array of data values for statistical analysis
        !!   position: Optional x-axis position for the box (default: 1.0)
        !!   width: Optional width of the box (default: 0.8)
        !!   label: Optional label for the plot
        !!   show_outliers: Optional flag to display outliers (default: true)
        !!   horizontal: Optional flag for horizontal orientation (default: false)
        !!   color: Optional RGB color array [0-1] for box coloring
        !!
        !! Example:
        !!   ! Simple box plot
        !!   call boxplot(measurement_data, label='Measurements')
        real(wp), dimension(:), intent(in) :: data
        real(wp), intent(in), optional :: position
        real(wp), intent(in), optional :: width
        character(len=*), intent(in), optional :: label
        logical, intent(in), optional :: show_outliers
        logical, intent(in), optional :: horizontal
        real(wp), intent(in), optional :: color(3)

        call fig%boxplot(data, position=position, width=width, label=label, &
                        show_outliers=show_outliers, horizontal=horizontal, color=color)
    end subroutine boxplot
>>>>>>> f8c99517

    subroutine show_data(x, y, label, title_text, xlabel_text, ylabel_text, blocking)
        !! Display a line plot in the terminal using ASCII graphics
        !! Uses the global figure initialized by figure() subroutine
        !!
        !! Arguments:
        !!   x, y: Data arrays for the line plot
        !!   label: Optional label for the plot
        !!   title_text: Optional plot title
        !!   xlabel_text, ylabel_text: Optional axis labels
        !!   blocking: Optional - if true, wait for user input after display (default: false)
        real(8), dimension(:), intent(in) :: x, y
        character(len=*), intent(in), optional :: label, title_text, xlabel_text, ylabel_text
        logical, intent(in), optional :: blocking

        call fig%initialize()

        if (present(title_text)) call fig%set_title(title_text)
        if (present(xlabel_text)) call fig%set_xlabel(xlabel_text)
        if (present(ylabel_text)) call fig%set_ylabel(ylabel_text)

        call fig%add_plot(x, y, label=label)
        call fig%show(blocking=blocking)
    end subroutine show_data

    subroutine show_figure(blocking)
        !! Display the global figure intelligently
        !! If GUI is available, opens in system viewer (like matplotlib.pyplot.show())
        !! Otherwise, falls back to ASCII terminal display
        !! Like pyplot's show() - displays current figure
        !! 
        !! Arguments:
        !!   blocking: Optional - if true, wait for user input after display (default: false)
        logical, intent(in), optional :: blocking
        
        if (is_gui_available()) then
            call show_viewer_implementation(blocking=blocking)
        else
            ! Fallback to ASCII display
            call fig%show(blocking=blocking)
        end if
    end subroutine show_figure

    subroutine figure(width, height)
        !! Initialize the global figure for simple API usage
        !!
        !! Arguments:
        !!   width, height: Optional figure dimensions (default: 640x480)
        integer, intent(in), optional :: width, height

        if (present(width) .and. present(height)) then
            call fig%initialize(width, height)
        else
            call fig%initialize()
        end if
    end subroutine figure

    subroutine xlabel(text)
        !! Set x-axis label for the global figure
        character(len=*), intent(in) :: text
        call fig%set_xlabel(text)
    end subroutine xlabel

    subroutine ylabel(text)
        !! Set y-axis label for the global figure
        character(len=*), intent(in) :: text
        call fig%set_ylabel(text)
    end subroutine ylabel

    subroutine title(text)
        !! Set title for the global figure
        character(len=*), intent(in) :: text
        call fig%set_title(text)
    end subroutine title

    subroutine legend(location)
        !! Show legend for the global figure
        character(len=*), intent(in), optional :: location

        call fig%legend(location=location)
    end subroutine legend

    subroutine savefig(filename, blocking)
        !! Save global figure to file (backend determined by extension)
        !! 
        !! Arguments:
        !!   filename: Output filename (extension determines format)
        !!   blocking: Optional - if true, wait for user input after save (default: false)
        character(len=*), intent(in) :: filename
        logical, intent(in), optional :: blocking
        call fig%savefig(filename, blocking=blocking)
    end subroutine savefig

    subroutine add_plot(x, y, label, linestyle)
        !! Add a line plot to the global figure (pyplot-fortran compatible)
        real(8), dimension(:), intent(in) :: x, y
        character(len=*), intent(in), optional :: label, linestyle

        call fig%add_plot(x, y, label=label, linestyle=linestyle)
    end subroutine add_plot

    subroutine add_contour(x, y, z, levels, label)
        !! Add a contour plot to the global figure
        real(8), dimension(:), intent(in) :: x, y
        real(8), dimension(:,:), intent(in) :: z
        real(8), dimension(:), intent(in), optional :: levels
        character(len=*), intent(in), optional :: label
        call fig%add_contour(x, y, z, levels=levels, label=label)
    end subroutine add_contour

    subroutine add_contour_filled(x, y, z, levels, colormap, show_colorbar, label)
        !! Add a filled contour plot with color levels to the global figure
        real(8), dimension(:), intent(in) :: x, y
        real(8), dimension(:,:), intent(in) :: z
        real(8), dimension(:), intent(in), optional :: levels
        character(len=*), intent(in), optional :: colormap, label
        logical, intent(in), optional :: show_colorbar
        call fig%add_contour_filled(x, y, z, levels=levels, colormap=colormap, &
                                   show_colorbar=show_colorbar, label=label)
    end subroutine add_contour_filled

    subroutine add_pcolormesh(x, y, c, colormap, vmin, vmax, edgecolors, linewidths)
        !! Add a pcolormesh plot to the global figure
        real(8), dimension(:), intent(in) :: x, y
        real(8), dimension(:,:), intent(in) :: c
        character(len=*), intent(in), optional :: colormap
        real(8), intent(in), optional :: vmin, vmax
        character(len=*), intent(in), optional :: edgecolors
        real(8), intent(in), optional :: linewidths
        call fig%add_pcolormesh(x, y, c, colormap=colormap, vmin=vmin, vmax=vmax, &
                               edgecolors=edgecolors, linewidths=linewidths)
    end subroutine add_pcolormesh

    subroutine set_xscale(scale, threshold)
        !! Set x-axis scale for the global figure
        character(len=*), intent(in) :: scale
        real(8), intent(in), optional :: threshold
        call fig%set_xscale(scale, threshold)
    end subroutine set_xscale

    subroutine set_yscale(scale, threshold)
        !! Set y-axis scale for the global figure
        character(len=*), intent(in) :: scale
        real(8), intent(in), optional :: threshold
        call fig%set_yscale(scale, threshold)
    end subroutine set_yscale

    subroutine xlim(xmin, xmax)
        !! Set x-axis limits for the global figure
        real(8), intent(in) :: xmin, xmax
        call fig%set_xlim(xmin, xmax)
    end subroutine xlim

    subroutine ylim(ymin, ymax)
        !! Set y-axis limits for the global figure
        real(8), intent(in) :: ymin, ymax
        call fig%set_ylim(ymin, ymax)
    end subroutine ylim

    subroutine set_line_width(width)
        !! Set line width for subsequent plots in the global figure
        real(8), intent(in) :: width
        call fig%set_line_width(width)
    end subroutine set_line_width

    subroutine set_ydata(plot_index, y_new)
        !! Update y-data for an existing plot in the global figure
        !! Useful for animations and interactive updates
        integer, intent(in) :: plot_index
        real(8), dimension(:), intent(in) :: y_new
        call fig%set_ydata(plot_index, y_new)
    end subroutine set_ydata

    function is_gui_available() result(gui_available)
        !! Check if GUI environment is available for opening plots
        !! Supports X11, Wayland, macOS, and Windows
        logical :: gui_available
        character(len=256) :: display_var, wayland_var, session_type
        character(len=512) :: test_command
        integer :: status, exit_stat
        
        gui_available = .false.
        
#ifdef __linux__
        ! First check if xdg-open is available (required for GUI)
        test_command = 'which xdg-open >/dev/null 2>&1'
        call execute_command_line(test_command, exitstat=exit_stat)
        if (exit_stat /= 0) then
            return  ! No xdg-open, definitely no GUI
        end if
        
        ! Check for Wayland (modern Linux GUI)
        call get_environment_variable('WAYLAND_DISPLAY', wayland_var, status=status)
        if (status == 0 .and. len_trim(wayland_var) > 0) then
            gui_available = .true.
            return
        end if
        
        ! Check session type
        call get_environment_variable('XDG_SESSION_TYPE', session_type, status=status)
        if (status == 0) then
            if (index(session_type, 'wayland') > 0 .or. index(session_type, 'x11') > 0) then
                gui_available = .true.
                return
            elseif (index(session_type, 'tty') > 0) then
                ! Explicitly no GUI for tty sessions
                return
            end if
        end if
        
        ! Check for X11 (traditional Linux GUI)  
        call get_environment_variable('DISPLAY', display_var, status=status)
        if (status == 0 .and. len_trim(display_var) > 0) then
            ! Test if X11 display is actually accessible
            test_command = 'xset q >/dev/null 2>&1'
            call execute_command_line(test_command, exitstat=exit_stat)
            gui_available = (exit_stat == 0)
        end if
#elif defined(__APPLE__)
        ! On macOS, check if 'open' command exists (should always be there)
        test_command = 'which open >/dev/null 2>&1'
        call execute_command_line(test_command, exitstat=exit_stat)
        gui_available = (exit_stat == 0)
#elif defined(_WIN32) || defined(_WIN64)
        ! Windows typically has GUI available  
        gui_available = .true.
#else
        ! For other Unix-like systems, check both Wayland and X11
        test_command = 'which xdg-open >/dev/null 2>&1'
        call execute_command_line(test_command, exitstat=exit_stat)
        if (exit_stat /= 0) then
            return  ! No xdg-open
        end if
        
        ! Check Wayland first
        call get_environment_variable('WAYLAND_DISPLAY', wayland_var, status=status)
        if (status == 0 .and. len_trim(wayland_var) > 0) then
            gui_available = .true.
            return
        end if
        
        ! Then check X11
        call get_environment_variable('DISPLAY', display_var, status=status)
        if (status == 0 .and. len_trim(display_var) > 0) then
            test_command = 'xset q >/dev/null 2>&1'
            call execute_command_line(test_command, exitstat=exit_stat)
            gui_available = (exit_stat == 0)
        end if
#endif
    end function is_gui_available

    subroutine show_viewer_implementation(blocking)
        !! Internal implementation for showing plot in system viewer
        !! Used by both show_viewer() and show_figure() when GUI is available
        !! 
        !! Arguments:
        !!   blocking: Optional - if true, wait for user input after display (default: false)
        use iso_fortran_env, only: int64
        
        logical, intent(in), optional :: blocking
        logical :: do_block
        character(len=256) :: temp_filename
        character(len=512) :: command
        character(len=32) :: timestamp
        integer :: stat
        integer(int64) :: time_val
        
        ! Default to non-blocking
        do_block = .false.
        if (present(blocking)) do_block = blocking
        
        ! Generate unique temporary filename with timestamp
        call system_clock(time_val)
        write(timestamp, '(I0)') time_val
        
#ifdef __linux__
        temp_filename = '/tmp/fortplot_' // trim(timestamp) // '.pdf'
#elif defined(__APPLE__)
        temp_filename = '/tmp/fortplot_' // trim(timestamp) // '.pdf'
#elif defined(_WIN32) || defined(_WIN64)
        temp_filename = 'fortplot_' // trim(timestamp) // '.pdf'
#else
        temp_filename = 'fortplot_' // trim(timestamp) // '.pdf'
#endif
        
        ! Save figure to temporary file
        call fig%savefig(temp_filename)
        
        ! Open with system default viewer
#ifdef __linux__
        command = 'xdg-open "' // trim(temp_filename) // '" 2>/dev/null'
#elif defined(__APPLE__)
        command = 'open "' // trim(temp_filename) // '"'
#elif defined(_WIN32) || defined(_WIN64)
        command = 'start "" "' // trim(temp_filename) // '"'
#else
        ! Fallback - try xdg-open (most Unix-like systems)
        command = 'xdg-open "' // trim(temp_filename) // '" 2>/dev/null'
#endif
        
        ! Execute system command to open file
        call execute_command_line(command, wait=.false., exitstat=stat)
        
        if (stat /= 0) then
            print *, 'Warning: Failed to open plot viewer. Plot saved to: ', trim(temp_filename)
            print *, 'Please open the file manually with your preferred PDF viewer.'
        else
            print *, 'Plot opened in default viewer. File: ', trim(temp_filename)
            
            if (do_block) then
                print *, 'Press Enter to continue and clean up temporary file...'
                read(*,*)
                
                ! Clean up temporary file
#ifdef __linux__ 
                command = 'rm -f "' // trim(temp_filename) // '"'
#elif defined(__APPLE__)
                command = 'rm -f "' // trim(temp_filename) // '"'
#elif defined(_WIN32) || defined(_WIN64)
                command = 'del "' // trim(temp_filename) // '"'
#else
                command = 'rm -f "' // trim(temp_filename) // '"'
#endif
                call execute_command_line(command)
            else
                ! In non-blocking mode, just inform that file stays
                print *, 'Note: Temporary file will remain at: ', trim(temp_filename)
            end if
        end if
    end subroutine show_viewer_implementation

    subroutine show_viewer(blocking)
        !! Display the current figure in the system's default viewer
        !! Similar to matplotlib.pyplot.show() - saves to temporary file and opens with system viewer
        !!
        !! Arguments:
        !!   blocking: Optional - if true, wait for user input after display (default: false)
        !!
        !! Supports:
        !!   - Linux: uses xdg-open
        !!   - macOS: uses open  
        !!   - Windows: uses start
        !!
        !! Usage:
        !!   call plot(x, y)
        !!   call show_viewer()  ! Opens plot in default PDF viewer
        logical, intent(in), optional :: blocking
        
        call show_viewer_implementation(blocking=blocking)
    end subroutine show_viewer

    subroutine ensure_global_figure_initialized()
        !! Ensure global figure is initialized before use (matplotlib compatibility)
        !! Auto-initializes with default dimensions if not already initialized
        if (.not. allocated(fig%backend)) then
            call fig%initialize()
        end if
    end subroutine ensure_global_figure_initialized

end module fortplot<|MERGE_RESOLUTION|>--- conflicted
+++ resolved
@@ -166,7 +166,6 @@
         call fig%streamplot(x, y, u, v, density=density)
     end subroutine streamplot
 
-<<<<<<< HEAD
     subroutine bar(x, heights, width, label, color)
         !! Add a vertical bar chart to the global figure (pyplot-style)
         !!
@@ -200,7 +199,7 @@
 
         call fig%barh(y, widths, height=height, label=label, color=color)
     end subroutine barh
-=======
+
     subroutine hist(data, bins, density, label, color)
         !! Add histogram plot to the global figure (pyplot-style)
         !!
@@ -281,7 +280,6 @@
         call fig%boxplot(data, position=position, width=width, label=label, &
                         show_outliers=show_outliers, horizontal=horizontal, color=color)
     end subroutine boxplot
->>>>>>> f8c99517
 
     subroutine show_data(x, y, label, title_text, xlabel_text, ylabel_text, blocking)
         !! Display a line plot in the terminal using ASCII graphics
