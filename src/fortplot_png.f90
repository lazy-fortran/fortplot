module fortplot_png
    use iso_c_binding
    use fortplot_context, only: setup_canvas
    use fortplot_raster, only: raster_context, create_raster_canvas, draw_axes_and_labels, draw_rotated_ylabel_raster
    use fortplot_zlib, only: zlib_compress, crc32_calculate
    use fortplot_logging, only: log_error, log_info
    use, intrinsic :: iso_fortran_env, only: wp => real64, int8, int32
    implicit none

    private
    public :: png_context, create_png_canvas, draw_axes_and_labels, write_png_file, get_png_data

    ! PNG plotting context - extends raster context and adds PNG file I/O
    type, extends(raster_context) :: png_context
    contains
        procedure :: save => png_finalize
    end type png_context

contains

    function create_png_canvas(width, height) result(ctx)
        integer, intent(in) :: width, height
        type(png_context) :: ctx
        type(raster_context) :: raster_base

        ! Create raster canvas and copy components to PNG context
        raster_base = create_raster_canvas(width, height)
        
        ! Initialize PNG context with same data as raster context
        call setup_canvas(ctx, width, height)
        ctx%raster = raster_base%raster
        ctx%margins = raster_base%margins
        ctx%plot_area = raster_base%plot_area
    end function create_png_canvas

    ! All drawing methods are inherited from raster_context

    subroutine png_finalize(this, filename)
        class(png_context), intent(inout) :: this
        character(len=*), intent(in) :: filename

        call write_png_file(filename, this%width, this%height, this%raster%image_data)
    end subroutine png_finalize

    ! Generate PNG data from image data
    subroutine generate_png_data(width, height, image_data, png_buffer)
        integer, intent(in) :: width, height
        integer(1), intent(in) :: image_data(:)
        integer(1), allocatable, intent(out) :: png_buffer(:)

        integer(1) :: png_signature(8) = &
            [int(-119,1), int(80,1), int(78,1), int(71,1), int(13,1), int(10,1), int(26,1), int(10,1)]
        integer, parameter :: bit_depth = 8, color_type = 2
        integer(int8), allocatable :: compressed_data(:)
        integer :: compressed_size, data_size
        integer(1), allocatable :: png_row_data(:)
        
        ! Convert RGB image data to PNG row format with filter bytes
        call convert_rgb_to_png_rows(width, height, image_data, png_row_data)
        
        data_size = size(png_row_data)
        compressed_data = zlib_compress(png_row_data, data_size, compressed_size)
        
        if (.not. allocated(compressed_data) .or. compressed_size <= 0) then
            call log_error("PNG compression failed")
            return
        end if

        call build_png_buffer(width, height, compressed_data, compressed_size, png_buffer)
        
        deallocate(compressed_data)
        deallocate(png_row_data)
    end subroutine generate_png_data

    ! Build complete PNG buffer from compressed data  
    subroutine build_png_buffer(width, height, compressed_data, compressed_size, png_buffer)
        integer, intent(in) :: width, height, compressed_size
        integer(int8), intent(in) :: compressed_data(:)
        integer(1), allocatable, intent(out) :: png_buffer(:)

        integer(1) :: png_signature(8) = &
            [int(-119,1), int(80,1), int(78,1), int(71,1), int(13,1), int(10,1), int(26,1), int(10,1)]
        integer, parameter :: bit_depth = 8, color_type = 2
        integer :: total_size, pos
        integer(1) :: ihdr_data(13)
        integer :: w_be, h_be
        
        ! Calculate total PNG size: signature + IHDR + IDAT + IEND
        total_size = 8 + (4+4+13+4) + (4+4+compressed_size+4) + (4+4+0+4)
        allocate(png_buffer(total_size))
        
        pos = 1
        
        ! Write PNG signature
        png_buffer(pos:pos+7) = png_signature
        pos = pos + 8
        
        ! Build IHDR data
        w_be = to_big_endian(width)
        h_be = to_big_endian(height)
        ihdr_data(1:4) = transfer(w_be, ihdr_data(1:4))
        ihdr_data(5:8) = transfer(h_be, ihdr_data(5:8))
        ihdr_data(9) = int(bit_depth, 1)
        ihdr_data(10) = int(color_type, 1)
        ihdr_data(11:13) = 0_1
        
        ! Write IHDR chunk to buffer
        call write_chunk_to_buffer(png_buffer, pos, "IHDR", ihdr_data, 13)
        
        ! Write IDAT chunk to buffer
        call write_chunk_to_buffer(png_buffer, pos, "IDAT", compressed_data, compressed_size)
        
        ! Write IEND chunk to buffer
        call write_chunk_to_buffer(png_buffer, pos, "IEND", [integer(1)::], 0)
    end subroutine build_png_buffer

    ! Write PNG data to file with error handling
    subroutine write_png_file(filename, width, height, image_data)
        character(len=*), intent(in) :: filename
        integer, intent(in) :: width, height
        integer(1), intent(in) :: image_data(:)
        
        integer(1), allocatable :: png_buffer(:)
<<<<<<< HEAD
        integer :: png_unit, iostat
        
        call generate_png_data(width, height, image_data, png_buffer)
        
        open(newunit=png_unit, file=filename, access='stream', form='unformatted', status='replace', iostat=iostat)
        if (iostat /= 0) then
            call log_info("WARNING: Could not create PNG file '" // trim(filename) // "' - invalid path or permissions")
            deallocate(png_buffer)
            return
        end if
        write(png_unit) png_buffer
=======
        integer :: png_unit, ios
        character(len=512) :: error_msg
        
        call generate_png_data(width, height, image_data, png_buffer)
        
        if (.not. allocated(png_buffer)) then
            call log_error("Failed to generate PNG data for '" // trim(filename) // "'")
            return
        end if
        
        open(newunit=png_unit, file=filename, access='stream', form='unformatted', &
             status='replace', iostat=ios, iomsg=error_msg)
        
        if (ios /= 0) then
            call log_error("Cannot save PNG file '" // trim(filename) // "': " // trim(error_msg))
            if (allocated(png_buffer)) deallocate(png_buffer)
            return
        end if
        
        write(png_unit, iostat=ios) png_buffer
        
        if (ios /= 0) then
            call log_error("Failed to write PNG data to '" // trim(filename) // "'")
            close(png_unit, status='delete')  ! Remove incomplete file
            if (allocated(png_buffer)) deallocate(png_buffer)
            return
        end if
        
>>>>>>> 90be0ebf
        close(png_unit)
        
        if (allocated(png_buffer)) deallocate(png_buffer)
        call log_info("PNG file '" // trim(filename) // "' created successfully!")
    end subroutine write_png_file

    ! Public wrapper for getting PNG data
    subroutine get_png_data(width, height, image_data, png_buffer)
        integer, intent(in) :: width, height
        integer(1), intent(in) :: image_data(:)
        integer(1), allocatable, intent(out) :: png_buffer(:)
        
        call generate_png_data(width, height, image_data, png_buffer)
    end subroutine get_png_data
    
    ! Convert RGB image data to PNG row format with filter bytes
    subroutine convert_rgb_to_png_rows(width, height, rgb_data, png_row_data)
        integer, intent(in) :: width, height
        integer(1), intent(in) :: rgb_data(:)  ! width * height * 3 RGB bytes
        integer(1), allocatable, intent(out) :: png_row_data(:)  ! height * (1 + width * 3) bytes
        
        integer :: row, col, rgb_idx, png_idx, row_start
        
        ! Allocate PNG row data: height rows * (1 filter byte + width * 3 RGB bytes)
        allocate(png_row_data(height * (1 + width * 3)))
        
        ! Convert row by row
        do row = 1, height
            ! Calculate indices
            row_start = (row - 1) * (1 + width * 3) + 1
            
            ! Set filter byte to 0 (no filter)
            png_row_data(row_start) = 0_1
            
            ! Copy RGB data for this row  
            do col = 1, width
                rgb_idx = (row - 1) * width * 3 + (col - 1) * 3 + 1
                png_idx = row_start + 1 + (col - 1) * 3
                
                png_row_data(png_idx)     = rgb_data(rgb_idx)     ! R
                png_row_data(png_idx + 1) = rgb_data(rgb_idx + 1) ! G  
                png_row_data(png_idx + 2) = rgb_data(rgb_idx + 2) ! B
            end do
        end do
    end subroutine convert_rgb_to_png_rows

    ! Write PNG chunk to buffer
    subroutine write_chunk_to_buffer(buffer, pos, chunk_type, data, data_len)
        integer(1), intent(inout) :: buffer(:)
        integer, intent(inout) :: pos
        character(len=4), intent(in) :: chunk_type
        integer(1), intent(in) :: data(:)
        integer, intent(in) :: data_len
        
        integer :: length_be, crc_val, crc_be
        integer(1) :: type_bytes(4)
        
        ! Convert chunk type to bytes
        type_bytes = transfer(chunk_type, type_bytes)
        
        ! Write length (big endian)
        length_be = to_big_endian(data_len)
        buffer(pos:pos+3) = transfer(length_be, buffer(pos:pos+3))
        pos = pos + 4
        
        ! Write chunk type
        buffer(pos:pos+3) = type_bytes
        pos = pos + 4
        
        ! Write data
        if (data_len > 0) then
            buffer(pos:pos+data_len-1) = data(1:data_len)
            pos = pos + data_len
        end if
        
        ! Calculate and write CRC
        crc_val = calculate_chunk_crc(type_bytes, data, data_len)
        crc_be = to_big_endian(crc_val)
        buffer(pos:pos+3) = transfer(crc_be, buffer(pos:pos+3))
        pos = pos + 4
    end subroutine write_chunk_to_buffer

    ! Calculate CRC for PNG chunk
    function calculate_chunk_crc(type_bytes, data, data_len) result(crc)
        integer(1), intent(in) :: type_bytes(4), data(:)
        integer, intent(in) :: data_len
        integer :: crc
        
        integer(1), allocatable :: combined(:)
        
        allocate(combined(4 + data_len))
        combined(1:4) = type_bytes
        if (data_len > 0) then
            combined(5:4+data_len) = data(1:data_len)
        end if
        
        crc = int(crc32_calculate(combined, size(combined)))
        deallocate(combined)
    end function calculate_chunk_crc

    ! PNG chunk writing functions (simplified versions)
    subroutine write_ihdr_chunk(unit, w, h, bd, ct)
        integer, intent(in) :: unit, w, h, bd, ct
        integer(1) :: ihdr_data(13)
        integer :: w_be, h_be

        w_be = to_big_endian(w)
        h_be = to_big_endian(h)

        ihdr_data(1:4) = transfer(w_be, ihdr_data(1:4))
        ihdr_data(5:8) = transfer(h_be, ihdr_data(5:8))
        ihdr_data(9) = int(bd, 1)
        ihdr_data(10) = int(ct, 1)
        ihdr_data(11) = 0_1
        ihdr_data(12) = 0_1
        ihdr_data(13) = 0_1

        call write_chunk(unit, "IHDR", ihdr_data, 13)
    end subroutine write_ihdr_chunk

    subroutine write_idat_chunk(unit, data, size)
        integer, intent(in) :: unit, size
        integer(1), intent(in) :: data(size)
        call write_chunk(unit, "IDAT", data, size)
    end subroutine write_idat_chunk

    subroutine write_iend_chunk(unit)
        integer, intent(in) :: unit
        integer(1) :: dummy(1)
        call write_chunk(unit, "IEND", dummy, 0)
    end subroutine write_iend_chunk

    subroutine write_chunk(unit, chunk_type, chunk_data, data_size)
        integer, intent(in) :: unit
        character(len=4), intent(in) :: chunk_type
        integer(1), intent(in) :: chunk_data(*)
        integer, intent(in) :: data_size

        integer :: length_be
        integer(1) :: type_bytes(4)
        integer(1), allocatable, target :: full_data(:)
        integer(c_int32_t) :: crc_value
        integer :: crc_be
        integer :: i

        length_be = to_big_endian(data_size)

        do i = 1, 4
            type_bytes(i) = int(iachar(chunk_type(i:i)), 1)
        end do

        allocate(full_data(4 + data_size))
        full_data(1:4) = type_bytes
        if (data_size > 0) then
            full_data(5:4+data_size) = chunk_data(1:data_size)
        end if

        crc_value = calculate_crc32(full_data, 4 + data_size)
        crc_be = to_big_endian(int(crc_value))

        write(unit) length_be
        write(unit) type_bytes
        if (data_size > 0) then
            write(unit) chunk_data(1:data_size)
        end if
        write(unit) crc_be

        deallocate(full_data)
    end subroutine write_chunk

    function to_big_endian(value) result(be_value)
        integer, intent(in) :: value
        integer :: be_value
        integer(1) :: bytes(4)

        bytes(1) = int(ibits(value, 24, 8), 1)
        bytes(2) = int(ibits(value, 16, 8), 1)
        bytes(3) = int(ibits(value, 8, 8), 1)
        bytes(4) = int(ibits(value, 0, 8), 1)

        be_value = transfer(bytes, be_value)
    end function to_big_endian


    function calculate_crc32(data, len) result(crc)
        integer(1), intent(in) :: data(*)
        integer, intent(in) :: len
        integer(int32) :: crc

        crc = crc32_calculate(data, len)
    end function calculate_crc32



end module fortplot_png<|MERGE_RESOLUTION|>--- conflicted
+++ resolved
@@ -121,19 +121,6 @@
         integer(1), intent(in) :: image_data(:)
         
         integer(1), allocatable :: png_buffer(:)
-<<<<<<< HEAD
-        integer :: png_unit, iostat
-        
-        call generate_png_data(width, height, image_data, png_buffer)
-        
-        open(newunit=png_unit, file=filename, access='stream', form='unformatted', status='replace', iostat=iostat)
-        if (iostat /= 0) then
-            call log_info("WARNING: Could not create PNG file '" // trim(filename) // "' - invalid path or permissions")
-            deallocate(png_buffer)
-            return
-        end if
-        write(png_unit) png_buffer
-=======
         integer :: png_unit, ios
         character(len=512) :: error_msg
         
@@ -161,8 +148,6 @@
             if (allocated(png_buffer)) deallocate(png_buffer)
             return
         end if
-        
->>>>>>> 90be0ebf
         close(png_unit)
         
         if (allocated(png_buffer)) deallocate(png_buffer)
