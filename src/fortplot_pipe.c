--- conflicted
+++ resolved
@@ -4,10 +4,6 @@
 #include <string.h>
 #include <sys/wait.h>
 #include <ctype.h>
-<<<<<<< HEAD
-#include <limits.h>
-=======
->>>>>>> 848fb4f3
 
 typedef struct {
     FILE* pipe;
@@ -18,51 +14,6 @@
 
 // Forward declarations
 int close_ffmpeg_pipe_c(void);
-<<<<<<< HEAD
-int validate_filename_secure(const char* filename);
-int validate_fps_secure(int fps);
-char* escape_shell_argument(const char* arg);
-
-// Open pipe to ffmpeg command
-int open_ffmpeg_pipe_c(const char* filename, int fps) {
-    char command[1024];
-    char *escaped_filename = NULL;
-    
-    // Close any existing pipe
-    if (current_pipe.pipe != NULL) {
-        close_ffmpeg_pipe_c();
-    }
-    
-    // Validate inputs
-    if (!validate_filename_secure(filename)) {
-        return -2;  // Invalid filename
-    }
-    
-    if (!validate_fps_secure(fps)) {
-        return -3;  // Invalid fps
-    }
-    
-    // Properly escape filename for shell
-    escaped_filename = escape_shell_argument(filename);
-    if (escaped_filename == NULL) {
-        return -4;  // Memory allocation failed
-    }
-    
-    // Build ffmpeg command with escaped filename
-    // Enhanced parameters for proper MP4 container structure and adequate size
-    int ret = snprintf(command, sizeof(command),
-        "ffmpeg -f image2pipe -vcodec png -r %d -i - "
-        "-c:v libx264 -pix_fmt yuv420p -crf 15 -preset medium "
-        "-movflags +faststart -profile:v baseline -level 3.0 "
-        "-g %d -keyint_min %d -sc_threshold 0 -minrate 64k -maxrate 512k "
-        "-bufsize 256k -y %s 2>/dev/null",
-        fps, fps * 2, fps, escaped_filename);
-    
-    free(escaped_filename);
-    
-    if (ret >= sizeof(command)) {
-        return -5;  // Command too long
-=======
 int is_safe_filename_c(const char* filename);
 
 // Validate filename for safety (no command injection)
@@ -87,7 +38,6 @@
             c == '!' || c == '#' || c == '"' || c == '\'' || c == '\\') {
             return 0;  // Shell metacharacter
         }
->>>>>>> 848fb4f3
     }
     
     // Check for directory traversal
@@ -156,130 +106,8 @@
 
 // Check if ffmpeg is available
 int check_ffmpeg_available_c(void) {
-<<<<<<< HEAD
-    // Use execvp with fork instead of system() to avoid shell injection
-    pid_t pid = fork();
-    if (pid == 0) {
-        // Child process
-        char *args[] = {"which", "ffmpeg", NULL};
-        execvp("which", args);
-        _exit(127);  // execvp failed
-    } else if (pid > 0) {
-        // Parent process
-        int status;
-        waitpid(pid, &status, 0);
-        return (WIFEXITED(status) && WEXITSTATUS(status) == 0) ? 1 : 0;
-    } else {
-        // fork failed
-        return 0;
-    }
-}
-
-// Validate filename for security
-int validate_filename_secure(const char* filename) {
-    if (filename == NULL || strlen(filename) == 0) {
-        return 0;
-    }
-    
-    size_t len = strlen(filename);
-    if (len > 255) {  // Reasonable filename length limit
-        return 0;
-    }
-    
-    // Check for dangerous characters
-    for (size_t i = 0; i < len; i++) {
-        char c = filename[i];
-        
-        // Allow alphanumeric, dash, underscore, dot, forward slash for paths
-        if (!isalnum(c) && c != '-' && c != '_' && c != '.' && c != '/') {
-            return 0;  // Dangerous character found
-        }
-        
-        // Prevent directory traversal
-        if (strstr(filename, "..") != NULL) {
-            return 0;
-        }
-    }
-    
-    // Check for valid video file extension
-    const char* valid_extensions[] = {".mp4", ".avi", ".mkv", NULL};
-    int has_valid_ext = 0;
-    for (int i = 0; valid_extensions[i] != NULL; i++) {
-        if (strstr(filename, valid_extensions[i]) != NULL) {
-            has_valid_ext = 1;
-            break;
-        }
-    }
-    
-    return has_valid_ext;
-}
-
-// Validate fps for security
-int validate_fps_secure(int fps) {
-    return (fps >= 1 && fps <= 120);  // Reasonable fps range
-}
-
-// Escape shell argument safely
-char* escape_shell_argument(const char* arg) {
-    if (arg == NULL) {
-        return NULL;
-    }
-    
-    size_t len = strlen(arg);
-    // Allocate worst case: each char could need escaping + quotes + null terminator
-    char* escaped = malloc(len * 2 + 3);
-    if (escaped == NULL) {
-        return NULL;
-    }
-    
-    // Use single quotes to prevent shell interpretation
-    escaped[0] = '\'';
-    size_t j = 1;
-    
-    for (size_t i = 0; i < len; i++) {
-        if (arg[i] == '\'') {
-            // Escape single quote: end quote, add escaped quote, start new quote
-            strcpy(&escaped[j], "'\\'");
-            j += 4;
-        } else {
-            escaped[j++] = arg[i];
-        }
-    }
-    
-    escaped[j++] = '\'';
-    escaped[j] = '\0';
-    
-    return escaped;
-}
-
-// Secure ffprobe validation using execvp
-int validate_with_ffprobe_c(const char* filename) {
-    if (!validate_filename_secure(filename)) {
-        return -2;  // Invalid filename
-    }
-    
-    pid_t pid = fork();
-    if (pid == 0) {
-        // Child process - redirect stdout/stderr to /dev/null
-        freopen("/dev/null", "w", stdout);
-        freopen("/dev/null", "w", stderr);
-        
-        char *args[] = {"ffprobe", "-v", "error", "-show_format", (char*)filename, NULL};
-        execvp("ffprobe", args);
-        _exit(127);  // execvp failed
-    } else if (pid > 0) {
-        // Parent process
-        int status;
-        waitpid(pid, &status, 0);
-        return (WIFEXITED(status) && WEXITSTATUS(status) == 0) ? 0 : -1;
-    } else {
-        // fork failed
-        return -1;
-    }
-=======
     // SECURITY: External program checking disabled in secure mode
     fprintf(stderr, "Security: External program availability check disabled\n");
     fprintf(stderr, "Info: Assuming ffmpeg not available for security\n");
     return 0;  // Always report not available in secure mode
->>>>>>> 848fb4f3
 }