module fortplot_figure_core
    !! Core figure management module (refactored for SOLID principles)
    !! 
    !! This module provides the main user interface for creating scientific plots
    !! with support for line plots, contour plots, and mixed plotting across
    !! PNG, PDF, and ASCII backends. Uses deferred rendering for efficiency.
    !! 
    !! Refactored to follow Single Responsibility Principle by delegating
    !! specialized tasks to focused modules.
    
    use, intrinsic :: iso_fortran_env, only: wp => real64
    use fortplot_context
    use fortplot_scales
    use fortplot_utils
    use fortplot_axes
    use fortplot_logging, only: log_warning, log_info
    use fortplot_gltf, only: gltf_context
    use fortplot_colormap
    use fortplot_pcolormesh
    use fortplot_format_parser, only: parse_format_string, contains_format_chars
    use fortplot_legend
    use fortplot_png, only: png_context, draw_axes_and_labels
    use fortplot_raster, only: draw_rotated_ylabel_raster
    use fortplot_pdf, only: pdf_context, draw_pdf_axes_and_labels
    use fortplot_ascii, only: ascii_context
    use fortplot_projection, only: project_3d_to_2d, get_default_view_angles
    implicit none

    private
    public :: figure_t, plot_data_t, subplot_t
<<<<<<< HEAD
    public :: PLOT_TYPE_LINE, PLOT_TYPE_CONTOUR, PLOT_TYPE_PCOLORMESH, PLOT_TYPE_HISTOGRAM, PLOT_TYPE_BOXPLOT
=======
    public :: PLOT_TYPE_LINE, PLOT_TYPE_CONTOUR, PLOT_TYPE_PCOLORMESH, &
              PLOT_TYPE_ERRORBAR, PLOT_TYPE_BAR, PLOT_TYPE_HISTOGRAM, PLOT_TYPE_BOXPLOT
>>>>>>> e75f60e9

    integer, parameter :: PLOT_TYPE_LINE = 1
    integer, parameter :: PLOT_TYPE_CONTOUR = 2
    integer, parameter :: PLOT_TYPE_PCOLORMESH = 3
<<<<<<< HEAD
    integer, parameter :: PLOT_TYPE_HISTOGRAM = 4
    integer, parameter :: PLOT_TYPE_BOXPLOT = 5
=======
    integer, parameter :: PLOT_TYPE_ERRORBAR = 4
    integer, parameter :: PLOT_TYPE_BAR = 5
    integer, parameter :: PLOT_TYPE_HISTOGRAM = 6
    integer, parameter :: PLOT_TYPE_BOXPLOT = 7
>>>>>>> e75f60e9

    ! Histogram constants
    integer, parameter :: DEFAULT_HISTOGRAM_BINS = 10
    integer, parameter :: MAX_SAFE_BINS = 10000
    real(wp), parameter :: IDENTICAL_VALUE_PADDING = 0.5_wp
    real(wp), parameter :: BIN_EDGE_PADDING_FACTOR = 0.001_wp
    
    ! Box plot constants
    real(wp), parameter :: BOX_PLOT_LINE_WIDTH = 2.0_wp
    real(wp), parameter :: HALF_WIDTH = 0.5_wp
    real(wp), parameter :: IQR_WHISKER_MULTIPLIER = 1.5_wp
    
    ! Line rendering constants
    real(wp), parameter :: PLOT_LINE_WIDTH = 2.0_wp
    real(wp), parameter :: AXIS_LINE_WIDTH = 1.0_wp
    
    ! Contour level constants
    real(wp), parameter :: CONTOUR_LEVEL_LOW = 0.2_wp
    real(wp), parameter :: CONTOUR_LEVEL_MID = 0.5_wp
    real(wp), parameter :: CONTOUR_LEVEL_HIGH = 0.8_wp
    
    ! Line style pattern constants (as percentage of plot scale)
    real(wp), parameter :: DASH_LENGTH_FACTOR = 0.03_wp
    real(wp), parameter :: DOT_LENGTH_FACTOR = 0.005_wp
    real(wp), parameter :: GAP_LENGTH_FACTOR = 0.015_wp

    type :: plot_data_t
        !! Data container for individual plots
        !! Separated from figure to follow Single Responsibility Principle
        integer :: plot_type = PLOT_TYPE_LINE
        ! Line plot data
        real(wp), allocatable :: x(:), y(:), z(:)  ! z optional for 3D plots
        ! Contour plot data
        real(wp), allocatable :: x_grid(:), y_grid(:), z_grid(:,:)
        real(wp), allocatable :: contour_levels(:)
        ! Color contour properties
        logical :: use_color_levels = .false.
        character(len=20) :: colormap = 'crest'
        logical :: show_colorbar = .true.
        ! Pcolormesh data
        type(pcolormesh_t) :: pcolormesh_data
<<<<<<< HEAD
=======
        ! Bar chart data
        real(wp), allocatable :: bar_x(:), bar_heights(:)
        real(wp) :: bar_width = 0.8_wp
        logical :: bar_horizontal = .false.
>>>>>>> e75f60e9
        ! Histogram data
        real(wp), allocatable :: hist_bin_edges(:)
        real(wp), allocatable :: hist_counts(:)
        logical :: hist_density = .false.
        ! Box plot data
        real(wp), allocatable :: box_data(:)
        real(wp) :: position = 1.0_wp
        real(wp) :: width = 0.6_wp
        logical :: show_outliers = .true.
        logical :: horizontal = .false.
        real(wp) :: q1, q2, q3  ! Quartiles
        real(wp) :: whisker_low, whisker_high
        real(wp), allocatable :: outliers(:)
        ! Error bar data
        real(wp), allocatable :: xerr(:), yerr(:)
        real(wp), allocatable :: xerr_lower(:), xerr_upper(:)
        real(wp), allocatable :: yerr_lower(:), yerr_upper(:)
        real(wp) :: capsize = 5.0_wp
        real(wp) :: elinewidth = 1.0_wp
        logical :: has_xerr = .false., has_yerr = .false.
        logical :: asymmetric_xerr = .false., asymmetric_yerr = .false.
        ! Common properties
        real(wp), dimension(3) :: color
        character(len=:), allocatable :: label
        character(len=:), allocatable :: linestyle
        character(len=:), allocatable :: marker
    contains
        procedure :: is_3d
    end type plot_data_t

    type :: subplot_t
        !! Individual subplot container
        type(plot_data_t), allocatable :: plots(:)
        integer :: plot_count = 0
        integer :: max_plots = 10
        ! Subplot-specific properties
        character(len=:), allocatable :: title
        character(len=:), allocatable :: xlabel
        character(len=:), allocatable :: ylabel
        character(len=10) :: xscale = 'linear'
        character(len=10) :: yscale = 'linear'
    end type subplot_t

    type :: figure_t
        !! Main figure class - coordinates plotting operations
        !! Follows Open/Closed Principle by using composition over inheritance
        class(plot_context), allocatable :: backend
        integer :: plot_count = 0
        logical :: rendered = .false.
        
        ! Figure dimensions
        integer :: width = 640
        integer :: height = 480

        ! Plot area settings
        real(wp) :: margin_left = 0.15_wp
        real(wp) :: margin_right = 0.05_wp
        real(wp) :: margin_bottom = 0.15_wp
        real(wp) :: margin_top = 0.05_wp
        
        ! Scale settings
        character(len=10) :: xscale = 'linear'
        character(len=10) :: yscale = 'linear'
        real(wp) :: symlog_threshold = 1.0_wp
        
        ! Axis limits - separate original and transformed ranges
        real(wp) :: x_min, x_max, y_min, y_max  ! Original data ranges for tick generation
        real(wp) :: z_min, z_max  ! Z-axis limits for 3D plots
        real(wp) :: x_min_transformed, x_max_transformed, y_min_transformed, y_max_transformed  ! Transformed for rendering
        logical :: xlim_set = .false., ylim_set = .false.
        
        ! Figure and axis labels
        character(len=:), allocatable :: title
        character(len=:), allocatable :: xlabel
        character(len=:), allocatable :: ylabel

        ! Color palette: seaborn colorblind palette
        real(wp), dimension(3,6) :: colors = reshape([ &
            0.0_wp,   0.447_wp, 0.698_wp,  & ! #0072B2 (blue)
            0.0_wp,   0.619_wp, 0.451_wp,  & ! #009E73 (green)
            0.835_wp, 0.369_wp, 0.0_wp,    & ! #D55E00 (orange)
            0.8_wp,   0.475_wp, 0.655_wp,  & ! #CC79A7 (purple)
            0.941_wp, 0.894_wp, 0.259_wp,  & ! #F0E442 (yellow)
            0.337_wp, 0.702_wp, 0.914_wp], & ! #56B4E9 (cyan)
            [3,6])

        ! Store all plot data for deferred rendering
        type(plot_data_t), allocatable :: plots(:)
        
        ! Legend support following SOLID principles
        type(legend_t) :: legend_data
        logical :: show_legend = .false.
        integer :: max_plots = 500
        
        ! Line drawing properties
        real(wp) :: current_line_width = 1.0_wp
        
        ! Streamline data (temporary placeholder)
        type(plot_data_t), allocatable :: streamlines(:)
        logical :: has_error = .false.

    contains
        procedure :: initialize
        procedure :: add_plot
        procedure :: add_3d_plot
        procedure :: add_surface
        procedure :: add_scatter_2d
        procedure :: add_scatter_3d
        generic :: add_scatter => add_scatter_2d, add_scatter_3d
        procedure :: add_contour
        procedure :: add_contour_filled
        procedure :: add_pcolormesh
<<<<<<< HEAD
        procedure :: hist
        procedure :: boxplot
=======
        procedure :: errorbar
        procedure :: bar
        procedure :: barh
        ! TODO: Add hist and boxplot implementations from main branch
        ! procedure :: hist
        ! procedure :: boxplot
>>>>>>> e75f60e9
        procedure :: streamplot
        procedure :: savefig
        procedure :: set_xlabel
        procedure :: set_ylabel
        procedure :: set_title
        procedure :: set_xscale
        procedure :: set_yscale
        procedure :: set_xlim
        procedure :: set_ylim
        procedure :: set_line_width
        procedure :: set_ydata
        procedure :: legend => figure_legend
        procedure :: show
        procedure :: clear_streamlines
        procedure :: has_3d_plots
        final :: destroy
    end type figure_t

contains

    subroutine initialize(self, width, height, backend)
        !! Initialize figure with specified dimensions and optional backend
        class(figure_t), intent(inout) :: self
        integer, intent(in), optional :: width, height
        character(len=*), intent(in), optional :: backend
        
        if (present(width)) self%width = width
        if (present(height)) self%height = height
        
        if (.not. allocated(self%plots)) then
            allocate(self%plots(self%max_plots))
        end if
        self%plot_count = 0
        self%rendered = .false.
        
        ! Initialize legend following SOLID principles  
        self%show_legend = .false.
        
        ! Initialize backend if specified
        if (present(backend)) then
            call initialize_backend(self%backend, backend, self%width, self%height)
        end if
    end subroutine initialize

    subroutine add_plot(self, x, y, label, linestyle, color)
        !! Add line plot data to figure with matplotlib/pyplot-fortran format string support
        class(figure_t), intent(inout) :: self
        real(wp), intent(in) :: x(:), y(:)
        character(len=*), intent(in), optional :: label, linestyle
        real(wp), intent(in), optional :: color(3)
        
        character(len=20) :: parsed_marker, parsed_linestyle
        
        if (self%plot_count >= self%max_plots) then
            return
        end if
        
        self%plot_count = self%plot_count + 1
        
        if (present(linestyle) .and. contains_format_chars(linestyle)) then
            ! Parse format string and use those values
            call parse_format_string(linestyle, parsed_marker, parsed_linestyle)
            call add_line_plot_data(self, x, y, label, parsed_linestyle, color, parsed_marker)
        else
            ! Use traditional linestyle with no marker
            call add_line_plot_data(self, x, y, label, linestyle, color, '')
        end if
        call update_data_ranges(self)
    end subroutine add_plot
    
    subroutine add_3d_plot(self, x, y, z, label, linestyle, markersize, linewidth)
        !! Add 3D line plot - pyplot-fortran compatible API
        !! Natural extension of add_plot with z coordinate
        class(figure_t), intent(inout) :: self
        real(wp), intent(in) :: x(:), y(:), z(:)
        character(len=*), intent(in), optional :: label, linestyle
        real(wp), intent(in), optional :: markersize, linewidth
        
        character(len=20) :: parsed_marker, parsed_linestyle
        
        if (self%plot_count >= self%max_plots) then
            write(*, '(A)') 'Warning: Maximum number of plots reached'
            return
        end if
        
        ! Validate input sizes
        if (size(x) /= size(y) .or. size(x) /= size(z)) then
            write(*, '(A)') 'Error: x, y, z arrays must have same size'
            return
        end if
        
        self%plot_count = self%plot_count + 1
        
        ! Parse format string if needed
        if (present(linestyle) .and. contains_format_chars(linestyle)) then
            call parse_format_string(linestyle, parsed_marker, parsed_linestyle)
            call add_3d_line_plot_data(self, x, y, z, label, parsed_linestyle, &
                                      parsed_marker, markersize, linewidth)
        else
            call add_3d_line_plot_data(self, x, y, z, label, linestyle, &
                                      '', markersize, linewidth)
        end if
        
        call update_data_ranges(self)
    end subroutine add_3d_plot
    
    subroutine add_scatter_2d(self, x, y, label, marker, markersize, color)
        !! Add 2D scatter plot - points only, no lines
        !! Following KISS principle - delegates to add_plot with no line
        class(figure_t), intent(inout) :: self
        real(wp), intent(in) :: x(:), y(:)
        character(len=*), intent(in), optional :: label
        character(len=*), intent(in), optional :: marker
        real(wp), intent(in), optional :: markersize
        real(wp), intent(in), optional :: color(3)
        
        character(len=10) :: linestyle
        
        ! Build linestyle string with marker only (no line)
        if (present(marker)) then
            linestyle = trim(marker)
        else
            linestyle = 'o'  ! Default to circles
        end if
        
        ! Delegate to add_plot with marker-only style
        call self%add_plot(x, y, label=label, linestyle=linestyle, color=color)
    end subroutine add_scatter_2d
    
    subroutine add_scatter_3d(self, x, y, z, label, marker, markersize, color)
        !! Add 3D scatter plot - points only, no lines
        !! Following KISS principle - delegates to add_3d_plot with no line
        class(figure_t), intent(inout) :: self
        real(wp), intent(in) :: x(:), y(:), z(:)
        character(len=*), intent(in), optional :: label
        character(len=*), intent(in), optional :: marker
        real(wp), intent(in), optional :: markersize
        real(wp), intent(in), optional :: color(3)
        
        character(len=10) :: linestyle
        
        ! Build linestyle string with marker only (no line)
        if (present(marker)) then
            linestyle = trim(marker)
        else
            linestyle = 'o'  ! Default to circles
        end if
        
        ! Delegate to add_3d_plot with marker-only style
        call self%add_3d_plot(x, y, z, label=label, linestyle=linestyle, &
                              markersize=markersize)
    end subroutine add_scatter_3d
    
    subroutine add_surface(self, x, y, z, label)
        !! Add surface plot - 3D grid data
        !! x, y: 1D arrays defining grid
        !! z: 2D array of values on grid
        class(figure_t), intent(inout) :: self
        real(wp), intent(in) :: x(:), y(:), z(:,:)
        character(len=*), intent(in), optional :: label
        
        if (self%plot_count >= self%max_plots) then
            write(*, '(A)') 'Warning: Maximum number of plots reached'
            return
        end if
        
        ! Validate grid dimensions
        if (size(z, 1) /= size(x) .or. size(z, 2) /= size(y)) then
            write(*, '(A,I0,A,I0,A,I0,A,I0)') 'Error: Surface z dimensions (', &
                size(z, 1), ',', size(z, 2), ') must match x size (', &
                size(x), ') and y size (', size(y), ')'
            return
        end if
        
        self%plot_count = self%plot_count + 1
        
        call add_surface_plot_data(self, x, y, z, label)
        call update_data_ranges(self)
    end subroutine add_surface

    subroutine add_contour(self, x_grid, y_grid, z_grid, levels, label)
        !! Add contour plot data to figure
        class(figure_t), intent(inout) :: self
        real(wp), intent(in) :: x_grid(:), y_grid(:), z_grid(:,:)
        real(wp), intent(in), optional :: levels(:)
        character(len=*), intent(in), optional :: label
        
        if (self%plot_count >= self%max_plots) then
            return
        end if
        
        self%plot_count = self%plot_count + 1
        
        call add_contour_plot_data(self, x_grid, y_grid, z_grid, levels, label)
        call update_data_ranges(self)
    end subroutine add_contour

    subroutine add_contour_filled(self, x_grid, y_grid, z_grid, levels, colormap, show_colorbar, label)
        !! Add filled contour plot with color levels
        class(figure_t), intent(inout) :: self
        real(wp), intent(in) :: x_grid(:), y_grid(:), z_grid(:,:)
        real(wp), intent(in), optional :: levels(:)
        character(len=*), intent(in), optional :: colormap, label
        logical, intent(in), optional :: show_colorbar
        
        if (self%plot_count >= self%max_plots) then
            return
        end if
        
        self%plot_count = self%plot_count + 1
        
        call add_colored_contour_plot_data(self, x_grid, y_grid, z_grid, levels, colormap, show_colorbar, label)
        call update_data_ranges(self)
    end subroutine add_contour_filled

    subroutine add_pcolormesh(self, x, y, c, colormap, vmin, vmax, edgecolors, linewidths)
        !! Add pcolormesh plot to figure with matplotlib-compatible interface
        !!
        !! Arguments:
        !!   x, y: Coordinate arrays (1D for regular grid)
        !!   c: Color data array (2D)
        !!   colormap: Optional colormap name
        !!   vmin, vmax: Optional color scale limits
        !!   edgecolors: Optional edge color specification
        !!   linewidths: Optional edge line width
        class(figure_t), intent(inout) :: self
        real(wp), intent(in) :: x(:), y(:), c(:,:)
        character(len=*), intent(in), optional :: colormap
        real(wp), intent(in), optional :: vmin, vmax
        character(len=*), intent(in), optional :: edgecolors
        real(wp), intent(in), optional :: linewidths
        
        call add_pcolormesh_plot_data(self, x, y, c, colormap, vmin, vmax, edgecolors, linewidths)
        call update_data_ranges_pcolormesh(self)
    end subroutine add_pcolormesh

<<<<<<< HEAD
    subroutine hist(self, data, bins, density, label, color)
        !! Add histogram plot to figure with automatic or custom binning
        !!
        !! Arguments:
        !!   data: Input data array to create histogram from
        !!   bins: Optional - number of bins (integer, default: 10)
        !!   density: Optional - normalize to probability density (default: false)
        !!   label: Optional - histogram label for legend
        !!   color: Optional - histogram color
        class(figure_t), intent(inout) :: self
        real(wp), intent(in) :: data(:)
        integer, intent(in), optional :: bins
        logical, intent(in), optional :: density
        character(len=*), intent(in), optional :: label
        real(wp), intent(in), optional :: color(3)
        
        if (.not. validate_histogram_input(self, data, bins)) return
        
        self%plot_count = self%plot_count + 1
        
        call add_histogram_plot_data(self, data, bins, density, label, color)
        call update_data_ranges(self)
    end subroutine hist

    subroutine boxplot(self, data, position, width, label, show_outliers, horizontal, color)
        !! Add box plot to figure using statistical data
=======
    subroutine bar(self, x, heights, width, label, color)
        !! Add vertical bar chart to figure
        !!
        !! Arguments:
        !!   x: X-axis positions for bars
        !!   heights: Heights of bars
        !!   width: Optional - width of bars (default: 0.8)
        !!   label: Optional - bar chart label for legend
        !!   color: Optional - bar color
>>>>>>> e75f60e9
        class(figure_t), intent(inout) :: self
        real(wp), intent(in) :: x(:), heights(:)
        real(wp), intent(in), optional :: width
        character(len=*), intent(in), optional :: label
        real(wp), intent(in), optional :: color(3)
        
        if (self%plot_count >= self%max_plots) then
            write(*, '(A)') 'Warning: Maximum number of plots reached'
            return
        end if
        
        if (size(x) == 0 .or. size(heights) == 0) then
            write(*, '(A)') 'Warning: Cannot create bar chart from empty data'
            return
        end if
        
        if (size(x) /= size(heights)) then
            write(*, '(A)') 'Warning: x and heights arrays must have same size'
            return
        end if
        
        self%plot_count = self%plot_count + 1
        
        call add_bar_plot_data(self, x, heights, width, label, color, .false.)
        call update_data_ranges(self)
    end subroutine bar

    subroutine barh(self, y, widths, height, label, color)
        !! Add horizontal bar chart to figure
        !!
        !! Arguments:
        !!   y: Y-axis positions for bars
        !!   widths: Widths of bars
        !!   height: Optional - height of bars (default: 0.8)
        !!   label: Optional - bar chart label for legend
        !!   color: Optional - bar color
        class(figure_t), intent(inout) :: self
        real(wp), intent(in) :: y(:), widths(:)
        real(wp), intent(in), optional :: height
        character(len=*), intent(in), optional :: label
        real(wp), intent(in), optional :: color(3)
        
        if (self%plot_count >= self%max_plots) then
            write(*, '(A)') 'Warning: Maximum number of plots reached'
            return
        end if
        
        if (size(y) == 0 .or. size(widths) == 0) then
            write(*, '(A)') 'Warning: Cannot create bar chart from empty data'
            return
        end if
        
        if (size(y) /= size(widths)) then
            write(*, '(A)') 'Warning: y and widths arrays must have same size'
            return
        end if
        
        self%plot_count = self%plot_count + 1
        
        call add_bar_plot_data(self, y, widths, height, label, color, .true.)
        call update_data_ranges(self)
    end subroutine barh

    subroutine streamplot(self, x, y, u, v, density, color, linewidth, rtol, atol, max_time)
        !! Add streamline plot to figure using matplotlib-compatible algorithm
        use fortplot_streamplot_matplotlib
        class(figure_t), intent(inout) :: self
        real(wp), intent(in) :: x(:), y(:), u(:,:), v(:,:)
        real(wp), intent(in), optional :: density
        real(wp), intent(in), optional :: color(3)
        real(wp), intent(in), optional :: linewidth
        real(wp), intent(in), optional :: rtol        !! Relative tolerance for DOPRI5
        real(wp), intent(in), optional :: atol        !! Absolute tolerance for DOPRI5
        real(wp), intent(in), optional :: max_time    !! Maximum integration time
        
        real(wp) :: plot_density
        real, allocatable :: trajectories(:,:,:)
        integer :: n_trajectories
        integer, allocatable :: trajectory_lengths(:)
        
        if (size(u,1) /= size(x) .or. size(u,2) /= size(y)) then
            self%has_error = .true.
            return
        end if
        
        if (size(v,1) /= size(x) .or. size(v,2) /= size(y)) then
            self%has_error = .true.
            return
        end if
        
        plot_density = 1.0_wp
        if (present(density)) plot_density = density
        
        ! Update data ranges
        if (.not. self%xlim_set) then
            self%x_min = minval(x)
            self%x_max = maxval(x)
        end if
        if (.not. self%ylim_set) then
            self%y_min = minval(y)
            self%y_max = maxval(y)
        end if
        
        ! Use matplotlib-compatible streamplot implementation
        call streamplot_matplotlib(x, y, u, v, plot_density, trajectories, n_trajectories, trajectory_lengths)
        
        
        ! Add trajectories to figure
        call add_trajectories_to_figure(self, trajectories, n_trajectories, trajectory_lengths, color, x, y)
        
    contains
        
        subroutine add_trajectories_to_figure(fig, trajectories, n_trajectories, lengths, trajectory_color, x_grid, y_grid)
            !! Add streamline trajectories to figure as regular plots
            class(figure_t), intent(inout) :: fig
            real, intent(in) :: trajectories(:,:,:)
            integer, intent(in) :: n_trajectories
            integer, intent(in) :: lengths(:)
            real(wp), intent(in), optional :: trajectory_color(3)
            real(wp), intent(in) :: x_grid(:), y_grid(:)
            
            integer :: i, j, n_points
            real(wp), allocatable :: traj_x(:), traj_y(:)
            real(wp) :: line_color(3)
            
            ! Set default color (blue)
            line_color = [0.0_wp, 0.447_wp, 0.698_wp]
            if (present(trajectory_color)) line_color = trajectory_color
            
            do i = 1, n_trajectories
                n_points = lengths(i)
                
                if (n_points > 1) then
                    allocate(traj_x(n_points), traj_y(n_points))
                    
                    ! Convert from grid coordinates to data coordinates
                    ! trajectories are in grid coordinates (0 to nx-1, 0 to ny-1)
                    ! need to convert to data coordinates like matplotlib does
                    do j = 1, n_points
                        ! Convert grid coords to data coords: grid2data transformation
                        traj_x(j) = real(trajectories(i, j, 1), wp) * (x_grid(size(x_grid)) - x_grid(1)) / &
                                   real(size(x_grid) - 1, wp) + x_grid(1)
                        traj_y(j) = real(trajectories(i, j, 2), wp) * (y_grid(size(y_grid)) - y_grid(1)) / &
                                   real(size(y_grid) - 1, wp) + y_grid(1)
                    end do
                    
                    ! Add as regular plot
                    call fig%add_plot(traj_x, traj_y, color=line_color, linestyle='-')
                    
                    deallocate(traj_x, traj_y)
                end if
            end do
        end subroutine add_trajectories_to_figure
        
    end subroutine streamplot

    subroutine savefig(self, filename, blocking)
        !! Save figure to file with backend auto-detection
        !! 
        !! Arguments:
        !!   filename: Output filename (extension determines format)
        !!   blocking: Optional - if true, wait for user input after save (default: false)
        class(figure_t), intent(inout) :: self
        character(len=*), intent(in) :: filename
        logical, intent(in), optional :: blocking
        character(len=20) :: backend_type
        logical :: do_block
        
        ! Default to non-blocking
        do_block = .false.
        if (present(blocking)) do_block = blocking
        
        ! Create output directory if needed
        call ensure_directory_exists(filename)
        
        backend_type = get_backend_from_filename(filename)
        
        ! Always reinitialize backend for correct format
        if (allocated(self%backend)) deallocate(self%backend)
        call initialize_backend(self%backend, backend_type, self%width, self%height)
        
        ! Handle GLTF differently - needs 3D data not 2D rendering
        select case (trim(backend_type))
        case ('gltf', 'glb')
            ! Pass 3D plot data directly to GLTF backend
            select type (backend => self%backend)
            type is (gltf_context)
                call prepare_gltf_data(backend, self%plots(1:self%plot_count))
            end select
            call self%backend%save(filename)
        case default
            ! Reset rendered flag to force re-rendering for new backend
            self%rendered = .false.
            call render_figure(self)
            call self%backend%save(filename)
        end select
        
<<<<<<< HEAD
=======
        call log_info('Saved figure: ' // trim(filename))
>>>>>>> e75f60e9
        
        ! If blocking requested, wait for user input
        if (do_block) then
            call log_info("Press Enter to continue...")
            read(*,*)
        end if
    end subroutine savefig

    subroutine show(self, blocking)
        !! Display figure in ASCII terminal
        !! 
        !! Arguments:
        !!   blocking: Optional - if true, wait for user input after display (default: false)
        class(figure_t), intent(inout) :: self
        logical, intent(in), optional :: blocking
        logical :: do_block
        
        ! Default to non-blocking
        do_block = .false.
        if (present(blocking)) do_block = blocking
        
        ! Always reinitialize backend for ASCII output
        if (allocated(self%backend)) deallocate(self%backend)
        call initialize_backend(self%backend, 'ascii', 80, 24)
        
        ! Reset rendered flag to force re-rendering for new backend
        self%rendered = .false.
        call render_figure(self)
        call self%backend%save("terminal")
        
        ! If blocking requested, wait for user input
        if (do_block) then
            call log_info("Press Enter to continue...")
            read(*,*)
        end if
    end subroutine show

    ! Label setters (following Interface Segregation Principle)
    
    subroutine set_xlabel(self, label)
        class(figure_t), intent(inout) :: self
        character(len=*), intent(in) :: label
        self%xlabel = label
    end subroutine set_xlabel

    subroutine set_ylabel(self, label)
        class(figure_t), intent(inout) :: self
        character(len=*), intent(in) :: label
        self%ylabel = label
    end subroutine set_ylabel

    subroutine set_title(self, title)
        class(figure_t), intent(inout) :: self
        character(len=*), intent(in) :: title
        self%title = title
    end subroutine set_title

    subroutine set_xscale(self, scale, threshold)
        class(figure_t), intent(inout) :: self
        character(len=*), intent(in) :: scale
        real(wp), intent(in), optional :: threshold
        
        self%xscale = scale
        if (present(threshold)) self%symlog_threshold = threshold
    end subroutine set_xscale

    subroutine set_yscale(self, scale, threshold)
        class(figure_t), intent(inout) :: self
        character(len=*), intent(in) :: scale
        real(wp), intent(in), optional :: threshold
        
        self%yscale = scale
        if (present(threshold)) self%symlog_threshold = threshold
    end subroutine set_yscale

    subroutine set_xlim(self, x_min, x_max)
        class(figure_t), intent(inout) :: self
        real(wp), intent(in) :: x_min, x_max
        
        self%x_min = x_min
        self%x_max = x_max
        self%xlim_set = .true.
    end subroutine set_xlim

    subroutine set_ylim(self, y_min, y_max)
        class(figure_t), intent(inout) :: self
        real(wp), intent(in) :: y_min, y_max
        
        self%y_min = y_min
        self%y_max = y_max
        self%ylim_set = .true.
    end subroutine set_ylim

    subroutine set_line_width(self, width)
        !! Set line width for subsequent plot operations
        class(figure_t), intent(inout) :: self
        real(wp), intent(in) :: width
        
        self%current_line_width = width
    end subroutine set_line_width

    subroutine destroy(self)
        !! Clean up figure resources
        type(figure_t), intent(inout) :: self
        
        if (allocated(self%plots)) deallocate(self%plots)
        if (allocated(self%backend)) deallocate(self%backend)
    end subroutine destroy

    ! Private helper routines (implementation details)
    
    subroutine add_line_plot_data(self, x, y, label, linestyle, color, marker)
        !! Add line plot data to internal storage
        class(figure_t), intent(inout) :: self
        real(wp), intent(in) :: x(:), y(:)
        character(len=*), intent(in), optional :: label, linestyle, marker
        real(wp), intent(in), optional :: color(3)
        
        integer :: plot_idx, color_idx
        
        plot_idx = self%plot_count
        self%plots(plot_idx)%plot_type = PLOT_TYPE_LINE
        
        ! Store data
        if (allocated(self%plots(plot_idx)%x)) deallocate(self%plots(plot_idx)%x)
        if (allocated(self%plots(plot_idx)%y)) deallocate(self%plots(plot_idx)%y)
        allocate(self%plots(plot_idx)%x(size(x)))
        allocate(self%plots(plot_idx)%y(size(y)))
        self%plots(plot_idx)%x = x
        self%plots(plot_idx)%y = y
        
        ! Set properties
        if (present(label)) then
            self%plots(plot_idx)%label = label
        else
            self%plots(plot_idx)%label = ''
        end if
        
        if (present(linestyle)) then
            self%plots(plot_idx)%linestyle = linestyle
        else
            self%plots(plot_idx)%linestyle = 'solid'
        end if

        if (present(marker)) then
            self%plots(plot_idx)%marker = marker
        else
            self%plots(plot_idx)%marker = 'None'
        end if
        
        if (present(color)) then
            self%plots(plot_idx)%color = color
        else
            color_idx = mod(plot_idx - 1, 6) + 1
            self%plots(plot_idx)%color = self%colors(:, color_idx)
        end if
    end subroutine add_line_plot_data
    
    subroutine add_3d_line_plot_data(self, x, y, z, label, linestyle, marker, markersize, linewidth)
        !! Add 3D line plot data to internal storage
        !! Following SRP - only handles data storage
        class(figure_t), intent(inout) :: self
        real(wp), intent(in) :: x(:), y(:), z(:)
        character(len=*), intent(in), optional :: label, linestyle, marker
        real(wp), intent(in), optional :: markersize, linewidth
        
        integer :: plot_idx, color_idx
        
        plot_idx = self%plot_count
        self%plots(plot_idx)%plot_type = PLOT_TYPE_LINE
        
        ! Allocate and store coordinates
        if (allocated(self%plots(plot_idx)%x)) deallocate(self%plots(plot_idx)%x)
        if (allocated(self%plots(plot_idx)%y)) deallocate(self%plots(plot_idx)%y)
        if (allocated(self%plots(plot_idx)%z)) deallocate(self%plots(plot_idx)%z)
        
        allocate(self%plots(plot_idx)%x(size(x)))
        allocate(self%plots(plot_idx)%y(size(y)))
        allocate(self%plots(plot_idx)%z(size(z)))
        
        self%plots(plot_idx)%x = x
        self%plots(plot_idx)%y = y
        self%plots(plot_idx)%z = z
        
        ! Set optional properties
        if (present(label)) then
            self%plots(plot_idx)%label = label
        else
            self%plots(plot_idx)%label = ''
        end if
        
        if (present(linestyle)) then
            self%plots(plot_idx)%linestyle = linestyle
        else
            self%plots(plot_idx)%linestyle = 'solid'
        end if
        
        if (present(marker)) then
            self%plots(plot_idx)%marker = marker
        else
            self%plots(plot_idx)%marker = 'None'
        end if
        
        ! Use default color from palette
        color_idx = mod(plot_idx - 1, 6) + 1
        self%plots(plot_idx)%color = self%colors(:, color_idx)
        
        ! Update data ranges for 3D plots
        if (.not. self%xlim_set) then
            if (plot_idx == 1) then
                self%x_min = minval(x)
                self%x_max = maxval(x)
            else
                self%x_min = min(self%x_min, minval(x))
                self%x_max = max(self%x_max, maxval(x))
            end if
        end if
        
        if (.not. self%ylim_set) then
            if (plot_idx == 1) then
                self%y_min = minval(y)
                self%y_max = maxval(y)
            else
                self%y_min = min(self%y_min, minval(y))
                self%y_max = max(self%y_max, maxval(y))
            end if
        end if
        
        ! Note: markersize and linewidth handled by backend
    end subroutine add_3d_line_plot_data
    
    subroutine add_surface_plot_data(self, x, y, z, label)
        !! Add surface plot data to internal storage
        !! Following SRP - only handles data storage
        class(figure_t), intent(inout) :: self
        real(wp), intent(in) :: x(:), y(:), z(:,:)
        character(len=*), intent(in), optional :: label
        
        integer :: plot_idx, color_idx
        
        plot_idx = self%plot_count
        
        ! For now, reuse contour plot type (surface is similar to contour)
        self%plots(plot_idx)%plot_type = PLOT_TYPE_CONTOUR
        
        ! Store grid data
        if (allocated(self%plots(plot_idx)%x_grid)) deallocate(self%plots(plot_idx)%x_grid)
        if (allocated(self%plots(plot_idx)%y_grid)) deallocate(self%plots(plot_idx)%y_grid)
        if (allocated(self%plots(plot_idx)%z_grid)) deallocate(self%plots(plot_idx)%z_grid)
        
        allocate(self%plots(plot_idx)%x_grid(size(x)))
        allocate(self%plots(plot_idx)%y_grid(size(y)))
        allocate(self%plots(plot_idx)%z_grid(size(z,1), size(z,2)))
        
        self%plots(plot_idx)%x_grid = x
        self%plots(plot_idx)%y_grid = y
        self%plots(plot_idx)%z_grid = z
        
        ! Set label
        if (present(label)) then
            self%plots(plot_idx)%label = label
        else
            self%plots(plot_idx)%label = ''
        end if
        
        ! Use default color from palette
        color_idx = mod(plot_idx - 1, 6) + 1
        self%plots(plot_idx)%color = self%colors(:, color_idx)
        
    end subroutine add_surface_plot_data

    subroutine add_contour_plot_data(self, x_grid, y_grid, z_grid, levels, label)
        !! Add contour plot data to internal storage
        class(figure_t), intent(inout) :: self
        real(wp), intent(in) :: x_grid(:), y_grid(:), z_grid(:,:)
        real(wp), intent(in), optional :: levels(:)
        character(len=*), intent(in), optional :: label
        
        integer :: plot_idx
        
        plot_idx = self%plot_count
        self%plots(plot_idx)%plot_type = PLOT_TYPE_CONTOUR
        
        ! Store grid data
        if (allocated(self%plots(plot_idx)%x_grid)) deallocate(self%plots(plot_idx)%x_grid)
        if (allocated(self%plots(plot_idx)%y_grid)) deallocate(self%plots(plot_idx)%y_grid)
        if (allocated(self%plots(plot_idx)%z_grid)) deallocate(self%plots(plot_idx)%z_grid)
        allocate(self%plots(plot_idx)%x_grid(size(x_grid)))
        allocate(self%plots(plot_idx)%y_grid(size(y_grid)))
        allocate(self%plots(plot_idx)%z_grid(size(z_grid,1), size(z_grid,2)))
        
        self%plots(plot_idx)%x_grid = x_grid
        self%plots(plot_idx)%y_grid = y_grid
        self%plots(plot_idx)%z_grid = z_grid
        
        ! Set default contour properties
        self%plots(plot_idx)%use_color_levels = .false.
        
        ! Handle label
        if (present(label)) then
            self%plots(plot_idx)%label = label
        else
            self%plots(plot_idx)%label = ''
        end if
        
        ! Handle contour levels
        if (present(levels)) then
            if (allocated(self%plots(plot_idx)%contour_levels)) deallocate(self%plots(plot_idx)%contour_levels)
            allocate(self%plots(plot_idx)%contour_levels(size(levels)))
            self%plots(plot_idx)%contour_levels = levels
        else
            call generate_default_contour_levels(self%plots(plot_idx))
        end if
    end subroutine add_contour_plot_data

    subroutine add_colored_contour_plot_data(self, x_grid, y_grid, z_grid, levels, colormap, show_colorbar, label)
        !! Add colored contour plot data to internal storage
        class(figure_t), intent(inout) :: self
        real(wp), intent(in) :: x_grid(:), y_grid(:), z_grid(:,:)
        real(wp), intent(in), optional :: levels(:)
        character(len=*), intent(in), optional :: colormap, label
        logical, intent(in), optional :: show_colorbar
        
        integer :: plot_idx
        
        plot_idx = self%plot_count
        self%plots(plot_idx)%plot_type = PLOT_TYPE_CONTOUR
        
        ! Store grid data
        if (allocated(self%plots(plot_idx)%x_grid)) deallocate(self%plots(plot_idx)%x_grid)
        if (allocated(self%plots(plot_idx)%y_grid)) deallocate(self%plots(plot_idx)%y_grid)
        if (allocated(self%plots(plot_idx)%z_grid)) deallocate(self%plots(plot_idx)%z_grid)
        allocate(self%plots(plot_idx)%x_grid(size(x_grid)))
        allocate(self%plots(plot_idx)%y_grid(size(y_grid)))
        allocate(self%plots(plot_idx)%z_grid(size(z_grid,1), size(z_grid,2)))
        
        self%plots(plot_idx)%x_grid = x_grid
        self%plots(plot_idx)%y_grid = y_grid
        self%plots(plot_idx)%z_grid = z_grid
        
        ! Set color contour properties
        self%plots(plot_idx)%use_color_levels = .true.
        
        if (present(colormap)) then
            self%plots(plot_idx)%colormap = colormap
        else
            self%plots(plot_idx)%colormap = 'crest'
        end if
        
        if (present(show_colorbar)) then
            self%plots(plot_idx)%show_colorbar = show_colorbar
        else
            self%plots(plot_idx)%show_colorbar = .true.
        end if
        
        ! Handle label
        if (present(label)) then
            self%plots(plot_idx)%label = label
        else
            self%plots(plot_idx)%label = ''
        end if
        
        ! Handle contour levels
        if (present(levels)) then
            if (allocated(self%plots(plot_idx)%contour_levels)) deallocate(self%plots(plot_idx)%contour_levels)
            allocate(self%plots(plot_idx)%contour_levels(size(levels)))
            self%plots(plot_idx)%contour_levels = levels
        else
            call generate_default_contour_levels(self%plots(plot_idx))
        end if
    end subroutine add_colored_contour_plot_data

    subroutine add_pcolormesh_plot_data(self, x, y, c, colormap, vmin, vmax, edgecolors, linewidths)
        !! Add pcolormesh data to plot array
        class(figure_t), intent(inout) :: self
        real(wp), intent(in) :: x(:), y(:), c(:,:)
        character(len=*), intent(in), optional :: colormap
        real(wp), intent(in), optional :: vmin, vmax
        character(len=*), intent(in), optional :: edgecolors
        real(wp), intent(in), optional :: linewidths
        
        integer :: plot_idx
        
        if (self%plot_count >= self%max_plots) then
            error stop "Maximum number of plots exceeded"
        end if
        
        plot_idx = self%plot_count + 1
        self%plots(plot_idx)%plot_type = PLOT_TYPE_PCOLORMESH
        
        ! Initialize pcolormesh with regular grid
        call self%plots(plot_idx)%pcolormesh_data%initialize_regular_grid(x, y, c, colormap)
        
        ! Set vmin/vmax if provided
        if (present(vmin)) then
            self%plots(plot_idx)%pcolormesh_data%vmin = vmin
            self%plots(plot_idx)%pcolormesh_data%vmin_set = .true.
        end if
        if (present(vmax)) then
            self%plots(plot_idx)%pcolormesh_data%vmax = vmax
            self%plots(plot_idx)%pcolormesh_data%vmax_set = .true.
        end if
        
        ! Set edge properties
        if (present(edgecolors)) then
            if (trim(edgecolors) /= 'none' .and. trim(edgecolors) /= '') then
                self%plots(plot_idx)%pcolormesh_data%show_edges = .true.
                ! TODO: Parse color string
            end if
        end if
        if (present(linewidths)) then
            self%plots(plot_idx)%pcolormesh_data%edge_width = linewidths
        end if
        
        ! Update data range if needed
        call self%plots(plot_idx)%pcolormesh_data%get_data_range()
    end subroutine add_pcolormesh_plot_data

<<<<<<< HEAD
    subroutine add_histogram_plot_data(self, data, bins, density, label, color)
        !! Add histogram data to internal storage with binning
        class(figure_t), intent(inout) :: self
        real(wp), intent(in) :: data(:)
        integer, intent(in), optional :: bins
        logical, intent(in), optional :: density
        character(len=*), intent(in), optional :: label
        real(wp), intent(in), optional :: color(3)
        
        integer :: plot_idx
        
        plot_idx = self%plot_count
        self%plots(plot_idx)%plot_type = PLOT_TYPE_HISTOGRAM
        
        ! Setup bins and calculate histogram data
        call setup_histogram_bins(self, plot_idx, data, bins, density)
        
        ! Create x,y data for bar rendering
        call create_histogram_xy_data(self%plots(plot_idx)%hist_bin_edges, &
                                    self%plots(plot_idx)%hist_counts, &
                                    self%plots(plot_idx)%x, &
                                    self%plots(plot_idx)%y)
        
        ! Configure plot properties
        call setup_histogram_plot_properties(self, plot_idx, label, color)
    end subroutine add_histogram_plot_data

    subroutine setup_histogram_bins(self, plot_idx, data, bins, density)
        !! Setup histogram binning and calculate counts
        class(figure_t), intent(inout) :: self
        integer, intent(in) :: plot_idx
        real(wp), intent(in) :: data(:)
        integer, intent(in), optional :: bins
        logical, intent(in), optional :: density
        
        integer :: n_bins
        
        if (present(bins)) then
            n_bins = bins
        else
            n_bins = DEFAULT_HISTOGRAM_BINS
        end if
        
        call create_bin_edges_from_count(data, n_bins, self%plots(plot_idx)%hist_bin_edges)
        call calculate_histogram_counts(data, self%plots(plot_idx)%hist_bin_edges, &
                                      self%plots(plot_idx)%hist_counts)
        
        if (present(density)) then
            self%plots(plot_idx)%hist_density = density
            if (density) then
                call normalize_histogram_density(self%plots(plot_idx)%hist_counts, &
                                               self%plots(plot_idx)%hist_bin_edges)
            end if
        end if
    end subroutine setup_histogram_bins

    subroutine setup_histogram_plot_properties(self, plot_idx, label, color)
        !! Configure histogram plot label, color, and style
        class(figure_t), intent(inout) :: self
        integer, intent(in) :: plot_idx
        character(len=*), intent(in), optional :: label
        real(wp), intent(in), optional :: color(3)
        
        integer :: color_idx
        
        ! Set label
        if (present(label)) then
            self%plots(plot_idx)%label = label
        else
            self%plots(plot_idx)%label = ''
        end if
        
        ! Set color
        if (present(color)) then
            self%plots(plot_idx)%color = color
        else
            color_idx = mod(plot_idx - 1, 6) + 1
            self%plots(plot_idx)%color = self%colors(:, color_idx)
        end if
        
        ! Set default style
        self%plots(plot_idx)%linestyle = 'solid'
        self%plots(plot_idx)%marker = 'None'
    end subroutine setup_histogram_plot_properties

    subroutine update_data_ranges_pcolormesh(self)
        !! Update figure data ranges after adding pcolormesh plot
        class(figure_t), intent(inout) :: self
        
        integer :: plot_idx
        real(wp) :: x_min_plot, x_max_plot, y_min_plot, y_max_plot
        
        plot_idx = self%plot_count + 1
        
        ! Get data ranges from pcolormesh vertices
        x_min_plot = minval(self%plots(plot_idx)%pcolormesh_data%x_vertices)
        x_max_plot = maxval(self%plots(plot_idx)%pcolormesh_data%x_vertices)
        y_min_plot = minval(self%plots(plot_idx)%pcolormesh_data%y_vertices)
        y_max_plot = maxval(self%plots(plot_idx)%pcolormesh_data%y_vertices)
        
        ! Update figure ranges
        if (self%plot_count == 0) then
            self%x_min = x_min_plot
            self%x_max = x_max_plot
            self%y_min = y_min_plot
            self%y_max = y_max_plot
        else
            self%x_min = min(self%x_min, x_min_plot)
            self%x_max = max(self%x_max, x_max_plot)
            self%y_min = min(self%y_min, y_min_plot)
            self%y_max = max(self%y_max, y_max_plot)
        end if
        
        self%plot_count = plot_idx
    end subroutine update_data_ranges_pcolormesh

    subroutine add_boxplot_data(self, data, position, width, label, show_outliers, horizontal, color)
        !! Add box plot data to internal storage with statistical calculations
=======
    subroutine add_bar_plot_data(self, positions, values, bar_size, label, color, horizontal)
        !! Add bar chart data to internal storage
>>>>>>> e75f60e9
        class(figure_t), intent(inout) :: self
        real(wp), intent(in) :: positions(:), values(:)
        real(wp), intent(in), optional :: bar_size
        character(len=*), intent(in), optional :: label
        real(wp), intent(in), optional :: color(3)
        logical, intent(in) :: horizontal
        
        integer :: plot_idx, color_idx
        
<<<<<<< HEAD
        if (self%plot_count >= self%max_plots) then
            return
        end if
        
        self%plot_count = self%plot_count + 1
        plot_idx = self%plot_count
        
        ! Expand plots array
        call expand_plots_array(self, plot_idx)
        
        ! Set plot type and copy data
        self%plots(plot_idx)%plot_type = PLOT_TYPE_BOXPLOT
        if (allocated(self%plots(plot_idx)%box_data)) deallocate(self%plots(plot_idx)%box_data)
        allocate(self%plots(plot_idx)%box_data(size(data)))
        self%plots(plot_idx)%box_data = data
        
        ! Set optional parameters
        if (present(position)) then
            self%plots(plot_idx)%position = position
        end if
        
        if (present(width)) then
            self%plots(plot_idx)%width = width
        end if
        
        if (present(show_outliers)) then
            self%plots(plot_idx)%show_outliers = show_outliers
=======
        plot_idx = self%plot_count
        self%plots(plot_idx)%plot_type = PLOT_TYPE_BAR
        
        ! Store bar data (deallocate first if already allocated)
        if (allocated(self%plots(plot_idx)%bar_x)) deallocate(self%plots(plot_idx)%bar_x)
        if (allocated(self%plots(plot_idx)%bar_heights)) deallocate(self%plots(plot_idx)%bar_heights)
        allocate(self%plots(plot_idx)%bar_x(size(positions)))
        allocate(self%plots(plot_idx)%bar_heights(size(values)))
        self%plots(plot_idx)%bar_x = positions
        self%plots(plot_idx)%bar_heights = values
        
        ! Set bar properties
        if (present(bar_size)) then
            self%plots(plot_idx)%bar_width = bar_size
        else
            self%plots(plot_idx)%bar_width = 0.8_wp
>>>>>>> e75f60e9
        end if
        
        self%plots(plot_idx)%bar_horizontal = horizontal
        
        ! Set label
        if (present(label)) then
            self%plots(plot_idx)%label = label
        else
            self%plots(plot_idx)%label = ''
        end if
        
        ! Set color
        if (present(color)) then
            self%plots(plot_idx)%color = color
        else
            color_idx = mod(plot_idx - 1, 6) + 1
            self%plots(plot_idx)%color = self%colors(:, color_idx)
        end if
        
        ! Set default bar style
        self%plots(plot_idx)%linestyle = 'solid'
        self%plots(plot_idx)%marker = 'None'
        
        ! Create x,y data for rendering from bar data
        call create_bar_xy_data(self%plots(plot_idx)%bar_x, &
                               self%plots(plot_idx)%bar_heights, &
                               self%plots(plot_idx)%bar_width, &
                               horizontal, &
                               self%plots(plot_idx)%x, &
                               self%plots(plot_idx)%y)
    end subroutine add_bar_plot_data

    subroutine update_data_ranges_pcolormesh(self)
        !! Update figure data ranges after adding pcolormesh plot
        class(figure_t), intent(inout) :: self
        
        integer :: plot_idx
        real(wp) :: x_min_plot, x_max_plot, y_min_plot, y_max_plot
        
        plot_idx = self%plot_count
        
        ! Get data ranges from pcolormesh vertices
        x_min_plot = minval(self%plots(plot_idx)%pcolormesh_data%x_vertices)
        x_max_plot = maxval(self%plots(plot_idx)%pcolormesh_data%x_vertices)
        y_min_plot = minval(self%plots(plot_idx)%pcolormesh_data%y_vertices)
        y_max_plot = maxval(self%plots(plot_idx)%pcolormesh_data%y_vertices)
        
        ! Update figure ranges
        if (self%plot_count == 0) then
            self%x_min = x_min_plot
            self%x_max = x_max_plot
            self%y_min = y_min_plot
            self%y_max = y_max_plot
        else
            self%x_min = min(self%x_min, x_min_plot)
            self%x_max = max(self%x_max, x_max_plot)
            self%y_min = min(self%y_min, y_min_plot)
            self%y_max = max(self%y_max, y_max_plot)
        end if
        
        self%plot_count = plot_idx
    end subroutine update_data_ranges_pcolormesh

    subroutine update_data_ranges(self)
        !! Update figure data ranges after adding plots
        class(figure_t), intent(inout) :: self
        
        ! Implementation delegates to range calculation utilities
        ! This follows Dependency Inversion Principle
        call calculate_figure_data_ranges(self)
    end subroutine update_data_ranges

    subroutine render_figure(self)
        !! Render all plots to the backend
        class(figure_t), intent(inout) :: self
        
        if (self%rendered) return
        
        ! Setup coordinate system using scales module
        call setup_coordinate_system(self)
        
        ! Render background and axes
        call render_figure_background(self)
        call render_figure_axes(self)
        
        ! Render individual plots
        call render_all_plots(self)
        
        ! Render Y-axis label ABSOLUTELY LAST (after everything else)
        select type (backend => self%backend)
        type is (png_context)
            if (allocated(self%ylabel)) then
                call draw_rotated_ylabel_raster(backend, self%ylabel)
            end if
        type is (pdf_context)
            ! PDF handles this differently - already done in draw_pdf_axes_and_labels
        end select
        
        ! Render legend if requested (following SOLID principles)
        if (self%show_legend) then
            call legend_render(self%legend_data, self%backend)
        end if
        
        self%rendered = .true.
    end subroutine render_figure

    ! Placeholder implementations for helper routines
    ! These will delegate to specialized modules
    
    subroutine generate_default_contour_levels(plot_data)
        !! Generate default contour levels for a plot
        type(plot_data_t), intent(inout) :: plot_data
        real(wp) :: z_min, z_max, dz
        integer :: i, n_levels
        
        if (.not. allocated(plot_data%z_grid)) return
        
        z_min = minval(plot_data%z_grid)
        z_max = maxval(plot_data%z_grid)
        
        ! Generate 10 evenly spaced levels by default
        n_levels = 10
        if (allocated(plot_data%contour_levels)) deallocate(plot_data%contour_levels)
        allocate(plot_data%contour_levels(n_levels))
        
        dz = (z_max - z_min) / real(n_levels + 1, wp)
        
        do i = 1, n_levels
            plot_data%contour_levels(i) = z_min + real(i, wp) * dz
        end do
    end subroutine generate_default_contour_levels
    
    subroutine calculate_figure_data_ranges(self)
        class(figure_t), intent(inout) :: self
        integer :: i
        real(wp) :: x_min_orig, x_max_orig, y_min_orig, y_max_orig
        real(wp) :: x_min_trans, x_max_trans, y_min_trans, y_max_trans
        logical :: first_plot, first_3d_plot
        
        if (self%plot_count == 0) return
        
        first_plot = .true.
        first_3d_plot = .true.
        
        do i = 1, self%plot_count
            if (self%plots(i)%plot_type == PLOT_TYPE_LINE) then
                if (self%plots(i)%is_3d()) then
                    ! Handle 3D plots by projecting to 2D first
                    call calculate_3d_plot_ranges(self, i, x_min_orig, x_max_orig, &
                                                 y_min_orig, y_max_orig, first_plot)
                    
                    ! Calculate Z-axis ranges for 3D plots
                    if (allocated(self%plots(i)%z)) then
                        if (first_3d_plot) then
                            self%z_min = minval(self%plots(i)%z)
                            self%z_max = maxval(self%plots(i)%z)
                            first_3d_plot = .false.
                        else
                            self%z_min = min(self%z_min, minval(self%plots(i)%z))
                            self%z_max = max(self%z_max, maxval(self%plots(i)%z))
                        end if
                    end if
                    
                    ! Calculate transformed ranges for rendering
                    if (first_plot) then
                        x_min_trans = apply_scale_transform(x_min_orig, self%xscale, self%symlog_threshold)
                        x_max_trans = apply_scale_transform(x_max_orig, self%xscale, self%symlog_threshold)
                        y_min_trans = apply_scale_transform(y_min_orig, self%yscale, self%symlog_threshold)
                        y_max_trans = apply_scale_transform(y_max_orig, self%yscale, self%symlog_threshold)
                        first_plot = .false.
                    else
                        x_min_trans = min(x_min_trans, apply_scale_transform(x_min_orig, &
                                                                           self%xscale, self%symlog_threshold))
                        x_max_trans = max(x_max_trans, apply_scale_transform(x_max_orig, &
                                                                           self%xscale, self%symlog_threshold))
                        y_min_trans = min(y_min_trans, apply_scale_transform(y_min_orig, &
                                                                           self%yscale, self%symlog_threshold))
                        y_max_trans = max(y_max_trans, apply_scale_transform(y_max_orig, &
                                                                           self%yscale, self%symlog_threshold))
                    end if
                else
                    ! Handle 2D plots as before
                    if (first_plot) then
                        ! Store ORIGINAL data ranges for tick generation
                        x_min_orig = minval(self%plots(i)%x)
                        x_max_orig = maxval(self%plots(i)%x)
                        y_min_orig = minval(self%plots(i)%y)
                        y_max_orig = maxval(self%plots(i)%y)
                        
                        ! Calculate transformed ranges for rendering
                        x_min_trans = apply_scale_transform(x_min_orig, self%xscale, self%symlog_threshold)
                        x_max_trans = apply_scale_transform(x_max_orig, self%xscale, self%symlog_threshold)
                        y_min_trans = apply_scale_transform(y_min_orig, self%yscale, self%symlog_threshold)
                        y_max_trans = apply_scale_transform(y_max_orig, self%yscale, self%symlog_threshold)
                        first_plot = .false.
                    else
                        ! Update original ranges
                        x_min_orig = min(x_min_orig, minval(self%plots(i)%x))
                        x_max_orig = max(x_max_orig, maxval(self%plots(i)%x))
                        y_min_orig = min(y_min_orig, minval(self%plots(i)%y))
                        y_max_orig = max(y_max_orig, maxval(self%plots(i)%y))
                        
                        ! Update transformed ranges
                        x_min_trans = min(x_min_trans, apply_scale_transform(minval(self%plots(i)%x), &
                                                                             self%xscale, self%symlog_threshold))
                        x_max_trans = max(x_max_trans, apply_scale_transform(maxval(self%plots(i)%x), &
                                                                             self%xscale, self%symlog_threshold))
                        y_min_trans = min(y_min_trans, apply_scale_transform(minval(self%plots(i)%y), &
                                                                             self%yscale, self%symlog_threshold))
                        y_max_trans = max(y_max_trans, apply_scale_transform(maxval(self%plots(i)%y), &
                                                                             self%yscale, self%symlog_threshold))
                    end if
                end if
            else if (self%plots(i)%plot_type == PLOT_TYPE_CONTOUR) then
                if (first_plot) then
                    ! Store ORIGINAL contour grid ranges
                    x_min_orig = minval(self%plots(i)%x_grid)
                    x_max_orig = maxval(self%plots(i)%x_grid)
                    y_min_orig = minval(self%plots(i)%y_grid)
                    y_max_orig = maxval(self%plots(i)%y_grid)
                    
                    ! Calculate transformed ranges for rendering
                    x_min_trans = apply_scale_transform(x_min_orig, self%xscale, self%symlog_threshold)
                    x_max_trans = apply_scale_transform(x_max_orig, self%xscale, self%symlog_threshold)
                    y_min_trans = apply_scale_transform(y_min_orig, self%yscale, self%symlog_threshold)
                    y_max_trans = apply_scale_transform(y_max_orig, self%yscale, self%symlog_threshold)
                    first_plot = .false.
                else
                    ! Update original ranges
                    x_min_orig = min(x_min_orig, minval(self%plots(i)%x_grid))
                    x_max_orig = max(x_max_orig, maxval(self%plots(i)%x_grid))
                    y_min_orig = min(y_min_orig, minval(self%plots(i)%y_grid))
                    y_max_orig = max(y_max_orig, maxval(self%plots(i)%y_grid))
                    
                    ! Update transformed ranges
                    x_min_trans = min(x_min_trans, apply_scale_transform(minval(self%plots(i)%x_grid), &
                                                                         self%xscale, self%symlog_threshold))
                    x_max_trans = max(x_max_trans, apply_scale_transform(maxval(self%plots(i)%x_grid), &
                                                                         self%xscale, self%symlog_threshold))
                    y_min_trans = min(y_min_trans, apply_scale_transform(minval(self%plots(i)%y_grid), &
                                                                         self%yscale, self%symlog_threshold))
                    y_max_trans = max(y_max_trans, apply_scale_transform(maxval(self%plots(i)%y_grid), &
                                                                         self%yscale, self%symlog_threshold))
                end if
            else if (self%plots(i)%plot_type == PLOT_TYPE_PCOLORMESH) then
                if (first_plot) then
                    ! Store ORIGINAL pcolormesh grid ranges  
                    x_min_orig = minval(self%plots(i)%pcolormesh_data%x_vertices)
                    x_max_orig = maxval(self%plots(i)%pcolormesh_data%x_vertices)
                    y_min_orig = minval(self%plots(i)%pcolormesh_data%y_vertices)
                    y_max_orig = maxval(self%plots(i)%pcolormesh_data%y_vertices)
                    
                    ! Calculate transformed ranges for rendering
                    x_min_trans = apply_scale_transform(x_min_orig, self%xscale, self%symlog_threshold)
                    x_max_trans = apply_scale_transform(x_max_orig, self%xscale, self%symlog_threshold)
                    y_min_trans = apply_scale_transform(y_min_orig, self%yscale, self%symlog_threshold)
                    y_max_trans = apply_scale_transform(y_max_orig, self%yscale, self%symlog_threshold)
                    first_plot = .false.
                else
                    ! Update original ranges
                    x_min_orig = min(x_min_orig, minval(self%plots(i)%pcolormesh_data%x_vertices))
                    x_max_orig = max(x_max_orig, maxval(self%plots(i)%pcolormesh_data%x_vertices))
                    y_min_orig = min(y_min_orig, minval(self%plots(i)%pcolormesh_data%y_vertices))
                    y_max_orig = max(y_max_orig, maxval(self%plots(i)%pcolormesh_data%y_vertices))
                    
                    ! Update transformed ranges for rendering
                    x_min_trans = min(x_min_trans, apply_scale_transform(minval(self%plots(i)%pcolormesh_data%x_vertices), &
                                                                         self%xscale, self%symlog_threshold))
                    x_max_trans = max(x_max_trans, apply_scale_transform(maxval(self%plots(i)%pcolormesh_data%x_vertices), &
                                                                         self%xscale, self%symlog_threshold))
                    y_min_trans = min(y_min_trans, apply_scale_transform(minval(self%plots(i)%pcolormesh_data%y_vertices), &
                                                                         self%yscale, self%symlog_threshold))
                    y_max_trans = max(y_max_trans, apply_scale_transform(maxval(self%plots(i)%pcolormesh_data%y_vertices), &
                                                                         self%yscale, self%symlog_threshold))
                end if
<<<<<<< HEAD
            else if (self%plots(i)%plot_type == PLOT_TYPE_HISTOGRAM) then
                if (first_plot) then
                    ! Store ORIGINAL histogram ranges
                    x_min_orig = minval(self%plots(i)%x)
                    x_max_orig = maxval(self%plots(i)%x)
                    y_min_orig = minval(self%plots(i)%y)
                    y_max_orig = maxval(self%plots(i)%y)
                    
                    ! Calculate transformed ranges for rendering
                    x_min_trans = apply_scale_transform(x_min_orig, self%xscale, self%symlog_threshold)
                    x_max_trans = apply_scale_transform(x_max_orig, self%xscale, self%symlog_threshold)
                    y_min_trans = apply_scale_transform(y_min_orig, self%yscale, self%symlog_threshold)
                    y_max_trans = apply_scale_transform(y_max_orig, self%yscale, self%symlog_threshold)
                    first_plot = .false.
                end if
            else if (self%plots(i)%plot_type == PLOT_TYPE_BOXPLOT) then
=======
            else if (self%plots(i)%plot_type == PLOT_TYPE_BAR) then
>>>>>>> e75f60e9
                if (first_plot) then
                    ! Store ORIGINAL bar chart ranges
                    x_min_orig = minval(self%plots(i)%x)
                    x_max_orig = maxval(self%plots(i)%x)
                    y_min_orig = minval(self%plots(i)%y)
                    y_max_orig = maxval(self%plots(i)%y)
                    
                    ! Calculate transformed ranges for rendering
                    x_min_trans = apply_scale_transform(x_min_orig, self%xscale, self%symlog_threshold)
                    x_max_trans = apply_scale_transform(x_max_orig, self%xscale, self%symlog_threshold)
                    y_min_trans = apply_scale_transform(y_min_orig, self%yscale, self%symlog_threshold)
                    y_max_trans = apply_scale_transform(y_max_orig, self%yscale, self%symlog_threshold)
                    first_plot = .false.
                else
<<<<<<< HEAD
                    ! Update original ranges for subsequent box plot
                    if (self%plots(i)%horizontal) then
                        x_min_orig = min(x_min_orig, self%plots(i)%whisker_low)
                        x_max_orig = max(x_max_orig, self%plots(i)%whisker_high)
                        if (allocated(self%plots(i)%outliers) .and. size(self%plots(i)%outliers) > 0) then
                            x_min_orig = min(x_min_orig, minval(self%plots(i)%outliers))
                            x_max_orig = max(x_max_orig, maxval(self%plots(i)%outliers))
                        end if
                        y_min_orig = min(y_min_orig, self%plots(i)%position - self%plots(i)%width * HALF_WIDTH)
                        y_max_orig = max(y_max_orig, self%plots(i)%position + self%plots(i)%width * HALF_WIDTH)
                    else
                        y_min_orig = min(y_min_orig, self%plots(i)%whisker_low)
                        y_max_orig = max(y_max_orig, self%plots(i)%whisker_high)
                        if (allocated(self%plots(i)%outliers) .and. size(self%plots(i)%outliers) > 0) then
                            y_min_orig = min(y_min_orig, minval(self%plots(i)%outliers))
                            y_max_orig = max(y_max_orig, maxval(self%plots(i)%outliers))
                        end if
                        x_min_orig = min(x_min_orig, self%plots(i)%position - self%plots(i)%width * HALF_WIDTH)
                        x_max_orig = max(x_max_orig, self%plots(i)%position + self%plots(i)%width * HALF_WIDTH)
                    end if
=======
                    ! Update original ranges
                    x_min_orig = min(x_min_orig, minval(self%plots(i)%x))
                    x_max_orig = max(x_max_orig, maxval(self%plots(i)%x))
                    y_min_orig = min(y_min_orig, minval(self%plots(i)%y))
                    y_max_orig = max(y_max_orig, maxval(self%plots(i)%y))
>>>>>>> e75f60e9
                    
                    ! Update transformed ranges
                    x_min_trans = min(x_min_trans, apply_scale_transform(minval(self%plots(i)%x), &
                                                                         self%xscale, self%symlog_threshold))
                    x_max_trans = max(x_max_trans, apply_scale_transform(maxval(self%plots(i)%x), &
                                                                         self%xscale, self%symlog_threshold))
                    y_min_trans = min(y_min_trans, apply_scale_transform(minval(self%plots(i)%y), &
                                                                         self%yscale, self%symlog_threshold))
                    y_max_trans = max(y_max_trans, apply_scale_transform(maxval(self%plots(i)%y), &
                                                                         self%yscale, self%symlog_threshold))
                end if
            end if
        end do
        
        if (.not. self%xlim_set) then
            self%x_min = x_min_orig  ! Backend gets ORIGINAL coordinates for tick generation
            self%x_max = x_max_orig
            self%x_min_transformed = x_min_trans  ! Store transformed for rendering
            self%x_max_transformed = x_max_trans
        end if
        
        if (.not. self%ylim_set) then
            self%y_min = y_min_orig  ! Backend gets ORIGINAL coordinates for tick generation  
            self%y_max = y_max_orig
            self%y_min_transformed = y_min_trans  ! Store transformed for rendering
            self%y_max_transformed = y_max_trans
        end if
    end subroutine calculate_figure_data_ranges
    
    subroutine setup_coordinate_system(self)
        class(figure_t), intent(inout) :: self
        
        if (.not. self%xlim_set .or. .not. self%ylim_set) then
            call calculate_figure_data_ranges(self)
        end if
        
        ! Set backend data coordinate ranges to TRANSFORMED coordinates for data rendering
        self%backend%x_min = self%x_min_transformed
        self%backend%x_max = self%x_max_transformed
        self%backend%y_min = self%y_min_transformed
        self%backend%y_max = self%y_max_transformed
    end subroutine setup_coordinate_system
    
    subroutine render_figure_background(self)
        class(figure_t), intent(inout) :: self
        ! Clear the background - backend-specific implementation not needed
        ! Background is handled by backend initialization
    end subroutine render_figure_background
    
    subroutine render_figure_axes(self)
        class(figure_t), intent(inout) :: self
        
        ! print *, "DEBUG: Rendering axes with ranges X:", self%x_min, "to", self%x_max, "Y:", self%y_min, "to", self%y_max
        
        ! Set axis color to black
        call self%backend%color(0.0_wp, 0.0_wp, 0.0_wp)
        
        ! Use matplotlib-style axes with margins for backends that support it
        select type (backend => self%backend)
        type is (png_context)
            call draw_axes_and_labels(backend, self%xscale, self%yscale, self%symlog_threshold, &
                                    self%x_min, self%x_max, self%y_min, self%y_max, &
                                    self%title, self%xlabel, self%ylabel, &
                                    self%z_min, self%z_max, self%has_3d_plots())
        type is (pdf_context)
            call draw_pdf_axes_and_labels(backend, self%xscale, self%yscale, self%symlog_threshold, &
                                        self%x_min, self%x_max, self%y_min, self%y_max, &
                                        self%title, self%xlabel, self%ylabel, &
                                        self%z_min, self%z_max, self%has_3d_plots())
        type is (ascii_context)
            ! ASCII backend: explicitly set title and draw simple axes
            if (allocated(self%title)) then
                call backend%set_title(self%title)
            end if
            call self%backend%line(self%x_min, self%y_min, self%x_max, self%y_min)
            call self%backend%line(self%x_min, self%y_min, self%x_min, self%y_max)
        class default
            ! For other backends, use simple axes
            call self%backend%line(self%x_min, self%y_min, self%x_max, self%y_min)
            call self%backend%line(self%x_min, self%y_min, self%x_min, self%y_max)
        end select
    end subroutine render_figure_axes
    
    subroutine render_all_plots(self)
        class(figure_t), intent(inout) :: self
        integer :: i
        
        ! Render regular plots
        do i = 1, self%plot_count
            ! Set color for this plot
            call self%backend%color(self%plots(i)%color(1), self%plots(i)%color(2), self%plots(i)%color(3))
            
            if (self%plots(i)%plot_type == PLOT_TYPE_LINE) then
                call render_line_plot(self, i)
            else if (self%plots(i)%plot_type == PLOT_TYPE_CONTOUR) then
                call render_contour_plot(self, i)
            else if (self%plots(i)%plot_type == PLOT_TYPE_PCOLORMESH) then
                call render_pcolormesh_plot(self, i)
<<<<<<< HEAD
            else if (self%plots(i)%plot_type == PLOT_TYPE_HISTOGRAM) then
                call render_histogram_plot(self, i)
            else if (self%plots(i)%plot_type == PLOT_TYPE_BOXPLOT) then
                call render_boxplot_plot(self, i)
=======
            else if (self%plots(i)%plot_type == PLOT_TYPE_BAR) then
                call render_bar_plot(self, i)
>>>>>>> e75f60e9
            end if
        end do
        
    end subroutine render_all_plots

    subroutine render_streamlines(self)
        !! Render all streamlines in the streamlines array
        class(figure_t), intent(inout) :: self
        integer :: i
        
        do i = 1, size(self%streamlines)
            ! Set color for this streamline
            call self%backend%color(self%streamlines(i)%color(1), self%streamlines(i)%color(2), self%streamlines(i)%color(3))
            
            ! Render as line plot
            call render_streamline(self, i)
        end do
    end subroutine render_streamlines

    subroutine render_streamline(self, streamline_idx)
        !! Render a single streamline
        class(figure_t), intent(inout) :: self
        integer, intent(in) :: streamline_idx
        integer :: i
        real(wp) :: x1_screen, y1_screen, x2_screen, y2_screen
        
        
        do i = 1, size(self%streamlines(streamline_idx)%x) - 1
            ! Apply scale transformations
            x1_screen = apply_scale_transform(self%streamlines(streamline_idx)%x(i), self%xscale, self%symlog_threshold)
            y1_screen = apply_scale_transform(self%streamlines(streamline_idx)%y(i), self%yscale, self%symlog_threshold)
            x2_screen = apply_scale_transform(self%streamlines(streamline_idx)%x(i+1), self%xscale, self%symlog_threshold)
            y2_screen = apply_scale_transform(self%streamlines(streamline_idx)%y(i+1), self%yscale, self%symlog_threshold)
            
            ! Draw line segment
            call self%backend%line(x1_screen, y1_screen, x2_screen, y2_screen)
        end do
    end subroutine render_streamline

    subroutine render_line_plot(self, plot_idx)
        !! Render a single line plot with linestyle support (handles 2D and 3D)
        class(figure_t), intent(inout) :: self
        integer, intent(in) :: plot_idx
        integer :: i
        real(wp) :: x1_screen, y1_screen, x2_screen, y2_screen
        character(len=:), allocatable :: linestyle
        
        if (plot_idx > self%plot_count) return
        if (.not. allocated(self%plots(plot_idx)%x)) return
        if (size(self%plots(plot_idx)%x) < 1) return
        
        ! Get linestyle for this plot
        linestyle = self%plots(plot_idx)%linestyle
        
        ! Draw lines only if linestyle is not 'None' and we have at least 2 points
        if (linestyle /= 'None' .and. size(self%plots(plot_idx)%x) >= 2) then
            ! Set line width for all backends (2.0 for plot data, 1.0 for axes)
<<<<<<< HEAD
            call self%backend%set_line_width(PLOT_LINE_WIDTH)
=======
            call self%backend%set_line_width(2.0_wp)
            
            ! Check if this is a 3D plot and handle projection
            if (self%plots(plot_idx)%is_3d()) then
                call draw_3d_line_with_style(self, plot_idx, linestyle)
            else
                call draw_line_with_style(self, plot_idx, linestyle)
            end if
        end if

        ! Always render markers regardless of linestyle (matplotlib behavior)
        if (self%plots(plot_idx)%is_3d()) then
            call render_3d_markers(self, plot_idx)
        else
            call render_markers(self, plot_idx)
        end if
    end subroutine render_line_plot

    subroutine render_markers(self, plot_idx)
        !! Render markers at each data point
        class(figure_t), intent(inout) :: self
        integer, intent(in) :: plot_idx
        character(len=:), allocatable :: marker
        integer :: i
        real(wp) :: x_trans, y_trans

        if (plot_idx > self%plot_count) return
        if (.not. allocated(self%plots(plot_idx)%marker)) return

        marker = self%plots(plot_idx)%marker
        if (marker == 'None') return

        do i = 1, size(self%plots(plot_idx)%x)
            x_trans = apply_scale_transform(self%plots(plot_idx)%x(i), self%xscale, self%symlog_threshold)
            y_trans = apply_scale_transform(self%plots(plot_idx)%y(i), self%yscale, self%symlog_threshold)
            call self%backend%draw_marker(x_trans, y_trans, marker)
        end do

    end subroutine render_markers

    subroutine draw_3d_line_with_style(self, plot_idx, linestyle)
        !! Draw 3D line plot with projection to 2D
        use fortplot_raster, only: raster_context
        class(figure_t), intent(inout) :: self
        integer, intent(in) :: plot_idx
        character(len=*), intent(in) :: linestyle
        
        real(wp), allocatable :: x2d(:), y2d(:)
        real(wp), allocatable :: x_norm(:), y_norm(:), z_norm(:)
        real(wp) :: azim, elev, dist
        real(wp) :: x1_screen, y1_screen, x2_screen, y2_screen
        real(wp) :: margin_left, margin_right, margin_top, margin_bottom
        real(wp) :: plot_width, plot_height
        real(wp) :: proj_x_min, proj_x_max, proj_y_min, proj_y_max
        real(wp) :: x_scale, y_scale
        real(wp) :: orig_x_min, orig_x_max, orig_y_min, orig_y_max
        integer :: i, n
        
        n = size(self%plots(plot_idx)%x)
        allocate(x2d(n), y2d(n))
        allocate(x_norm(n), y_norm(n), z_norm(n))
        
        ! Normalize 3D data to unit cube [0,1]
        ! This ensures data fits within the 3D box
        ! Handle case where data range is zero (single point or all points same)
        do i = 1, n
            if (self%x_max - self%x_min > 0.0_wp) then
                x_norm(i) = (self%plots(plot_idx)%x(i) - self%x_min) / (self%x_max - self%x_min)
            else
                x_norm(i) = 0.5_wp  ! Center if no range
            end if
            
            if (self%y_max - self%y_min > 0.0_wp) then
                y_norm(i) = (self%plots(plot_idx)%y(i) - self%y_min) / (self%y_max - self%y_min)
            else
                y_norm(i) = 0.5_wp  ! Center if no range
            end if
            
            if (self%z_max - self%z_min > 0.0_wp) then
                z_norm(i) = (self%plots(plot_idx)%z(i) - self%z_min) / (self%z_max - self%z_min)
            else
                z_norm(i) = 0.5_wp  ! Center if no range
            end if
        end do
        
        ! Get default viewing angles
        call get_default_view_angles(azim, elev, dist)
        
        ! Project normalized 3D data to 2D
        call project_3d_to_2d(x_norm, y_norm, z_norm, azim, elev, dist, x2d, y2d)
        
        ! Get matplotlib-style margins
        margin_left = 80.0_wp
        margin_right = 40.0_wp
        margin_bottom = 60.0_wp
        margin_top = 60.0_wp
        
        ! Calculate plot area dimensions
        select type (ctx => self%backend)
        type is (raster_context)
            plot_width = real(ctx%width, wp) - margin_left - margin_right
            plot_height = real(ctx%height, wp) - margin_bottom - margin_top
        type is (png_context)
            plot_width = real(ctx%width, wp) - margin_left - margin_right
            plot_height = real(ctx%height, wp) - margin_bottom - margin_top
        class default
            ! Default fallback
            plot_width = 640.0_wp
            plot_height = 480.0_wp
        end select
        
        ! Find bounds of projected data (should be roughly in [-1,1] range)
        proj_x_min = minval(x2d)
        proj_x_max = maxval(x2d)
        proj_y_min = minval(y2d)
        proj_y_max = maxval(y2d)
        
        ! Calculate scaling to fit in plot area with some padding
        if (proj_x_max > proj_x_min) then
            x_scale = plot_width * 0.8_wp / (proj_x_max - proj_x_min)
        else
            x_scale = 1.0_wp
        end if
        
        if (proj_y_max > proj_y_min) then
            y_scale = plot_height * 0.8_wp / (proj_y_max - proj_y_min)
        else
            y_scale = 1.0_wp
        end if
        
        ! Save original coordinate system and set to projected data for 3D plots
        select type (ctx => self%backend)
        class is (raster_context)
            orig_x_min = ctx%x_min
            orig_x_max = ctx%x_max
            orig_y_min = ctx%y_min
            orig_y_max = ctx%y_max
>>>>>>> e75f60e9
            
            ctx%x_min = proj_x_min
            ctx%x_max = proj_x_max
            ctx%y_min = proj_y_min
            ctx%y_max = proj_y_max
        end select
        
        ! Draw lines using projected coordinates
        do i = 1, n-1
            ! Use projected coordinates directly - backend will transform to screen
            call self%backend%line(x2d(i), y2d(i), x2d(i+1), y2d(i+1))
        end do
        
        ! Restore original coordinate system
        select type (ctx => self%backend)
        class is (raster_context)
            ctx%x_min = orig_x_min
            ctx%x_max = orig_x_max
            ctx%y_min = orig_y_min
            ctx%y_max = orig_y_max
        end select
    end subroutine draw_3d_line_with_style

    subroutine render_3d_markers(self, plot_idx)
        !! Render markers for 3D plot points
        use fortplot_raster, only: raster_context
        class(figure_t), intent(inout) :: self
        integer, intent(in) :: plot_idx
        
        real(wp), allocatable :: x2d(:), y2d(:)
        real(wp), allocatable :: x_norm(:), y_norm(:), z_norm(:)
        real(wp) :: azim, elev, dist
        real(wp) :: x_screen, y_screen
        real(wp) :: margin_left, margin_right, margin_top, margin_bottom
        real(wp) :: plot_width, plot_height
        real(wp) :: proj_x_min, proj_x_max, proj_y_min, proj_y_max
        real(wp) :: x_scale, y_scale
        real(wp) :: orig_x_min, orig_x_max, orig_y_min, orig_y_max
        integer :: i, n
        character(len=:), allocatable :: marker
        
        if (.not. allocated(self%plots(plot_idx)%marker)) return
        marker = self%plots(plot_idx)%marker
        if (marker == 'None' .or. marker == '') return
        
        n = size(self%plots(plot_idx)%x)
        allocate(x2d(n), y2d(n))
        allocate(x_norm(n), y_norm(n), z_norm(n))
        
        ! Normalize 3D data to unit cube [0,1]
        ! Handle case where data range is zero (single point or all points same)
        do i = 1, n
            if (self%x_max - self%x_min > 0.0_wp) then
                x_norm(i) = (self%plots(plot_idx)%x(i) - self%x_min) / (self%x_max - self%x_min)
            else
                x_norm(i) = 0.5_wp  ! Center if no range
            end if
            
            if (self%y_max - self%y_min > 0.0_wp) then
                y_norm(i) = (self%plots(plot_idx)%y(i) - self%y_min) / (self%y_max - self%y_min)
            else
                y_norm(i) = 0.5_wp  ! Center if no range
            end if
            
            if (self%z_max - self%z_min > 0.0_wp) then
                z_norm(i) = (self%plots(plot_idx)%z(i) - self%z_min) / (self%z_max - self%z_min)
            else
                z_norm(i) = 0.5_wp  ! Center if no range
            end if
        end do
        
        ! Get default viewing angles
        call get_default_view_angles(azim, elev, dist)
        
        ! Project normalized 3D data to 2D
        call project_3d_to_2d(x_norm, y_norm, z_norm, azim, elev, dist, x2d, y2d)
        
        ! Get matplotlib-style margins
        margin_left = 80.0_wp
        margin_right = 40.0_wp
        margin_bottom = 60.0_wp
        margin_top = 60.0_wp
        
        ! Calculate plot area dimensions
        select type (ctx => self%backend)
        class is (raster_context)
            plot_width = real(ctx%width, wp) - margin_left - margin_right
            plot_height = real(ctx%height, wp) - margin_bottom - margin_top
        class default
            ! Default fallback
            plot_width = 640.0_wp
            plot_height = 480.0_wp
        end select
        
        ! Find bounds of projected data
        proj_x_min = minval(x2d)
        proj_x_max = maxval(x2d)
        proj_y_min = minval(y2d)
        proj_y_max = maxval(y2d)
        
        ! Calculate scaling to fit in plot area with some padding
        if (proj_x_max > proj_x_min) then
            x_scale = plot_width * 0.8_wp / (proj_x_max - proj_x_min)
        else
            x_scale = 1.0_wp
        end if
        
        if (proj_y_max > proj_y_min) then
            y_scale = plot_height * 0.8_wp / (proj_y_max - proj_y_min)
        else
            y_scale = 1.0_wp
        end if
        
        ! Save original coordinate system and set to projected data for 3D plots
        select type (ctx => self%backend)
        class is (raster_context)
            orig_x_min = ctx%x_min
            orig_x_max = ctx%x_max
            orig_y_min = ctx%y_min
            orig_y_max = ctx%y_max
            
            ctx%x_min = proj_x_min
            ctx%x_max = proj_x_max
            ctx%y_min = proj_y_min
            ctx%y_max = proj_y_max
        end select
        
        ! Draw markers at projected positions
        do i = 1, n
            ! Use projected coordinates directly - backend will transform to screen
            call self%backend%draw_marker(x2d(i), y2d(i), marker)
        end do
        
        ! Restore original coordinate system
        select type (ctx => self%backend)
        class is (raster_context)
            ctx%x_min = orig_x_min
            ctx%x_max = orig_x_max
            ctx%y_min = orig_y_min
            ctx%y_max = orig_y_max
        end select
    end subroutine render_3d_markers

    subroutine calculate_3d_plot_ranges(self, plot_idx, x_min, x_max, y_min, y_max, first_plot)
        !! Calculate data ranges for 3D plot by projecting to 2D
        class(figure_t), intent(in) :: self
        integer, intent(in) :: plot_idx
        real(wp), intent(inout) :: x_min, x_max, y_min, y_max
        logical, intent(inout) :: first_plot
        
        real(wp), allocatable :: x2d(:), y2d(:)
        real(wp) :: azim, elev, dist
        integer :: n
        
        n = size(self%plots(plot_idx)%x)
        allocate(x2d(n), y2d(n))
        
        ! Get default viewing angles
        call get_default_view_angles(azim, elev, dist)
        
        ! Project 3D data to 2D
        call project_3d_to_2d(self%plots(plot_idx)%x, &
                              self%plots(plot_idx)%y, &
                              self%plots(plot_idx)%z, &
                              azim, elev, dist, x2d, y2d)
        
        ! Calculate ranges from projected data
        if (first_plot) then
            x_min = minval(x2d)
            x_max = maxval(x2d)
            y_min = minval(y2d)
            y_max = maxval(y2d)
            first_plot = .false.
        else
            x_min = min(x_min, minval(x2d))
            x_max = max(x_max, maxval(x2d))
            y_min = min(y_min, minval(y2d))
            y_max = max(y_max, maxval(y2d))
        end if
    end subroutine calculate_3d_plot_ranges

    subroutine render_contour_plot(self, plot_idx)
        !! Render a single contour plot using proper marching squares algorithm
        class(figure_t), intent(inout) :: self
        integer, intent(in) :: plot_idx
        integer :: level_idx
        real(wp) :: contour_level
        real(wp) :: z_min, z_max
        real(wp), dimension(3) :: level_color
        
        if (plot_idx > self%plot_count) return
        if (.not. allocated(self%plots(plot_idx)%z_grid)) return
        
        ! Get data range for filtering valid levels
        z_min = minval(self%plots(plot_idx)%z_grid)
        z_max = maxval(self%plots(plot_idx)%z_grid)
        
        ! For ASCII backend with colored contours, render as heatmap
        select type (backend => self%backend)
        type is (ascii_context)
            if (self%plots(plot_idx)%use_color_levels) then
                ! Render as heatmap for filled contours
                call backend%fill_heatmap(self%plots(plot_idx)%x_grid, &
                                        self%plots(plot_idx)%y_grid, &
                                        self%plots(plot_idx)%z_grid, &
                                        z_min, z_max)
                return
            end if
        end select
        
        ! Render each contour level that falls within data range
        if (allocated(self%plots(plot_idx)%contour_levels)) then
            do level_idx = 1, size(self%plots(plot_idx)%contour_levels)
                contour_level = self%plots(plot_idx)%contour_levels(level_idx)
                
                ! Only render levels within the data range
                if (contour_level > z_min .and. contour_level < z_max) then
                    ! Set color based on contour level
                    if (self%plots(plot_idx)%use_color_levels) then
                        call colormap_value_to_color(contour_level, z_min, z_max, &
                                                   self%plots(plot_idx)%colormap, level_color)
                        call self%backend%color(level_color(1), level_color(2), level_color(3))
                    end if
                    
                    call trace_contour_level(self, plot_idx, contour_level)
                end if
            end do
        else
            ! Draw a few default contour levels with colors
            call render_default_contour_levels(self, plot_idx, z_min, z_max)
        end if
    end subroutine render_contour_plot

    subroutine render_pcolormesh_plot(self, plot_idx)
        !! Render pcolormesh plot as colored quadrilaterals
        class(figure_t), intent(inout) :: self
        integer, intent(in) :: plot_idx
        
        integer :: i, j
        real(wp) :: x_quad(4), y_quad(4)
        real(wp) :: x_screen(4), y_screen(4)
        real(wp) :: color(3), c_value, c_min, c_max
        
        ! Get colormap range from pcolormesh data
        c_min = self%plots(plot_idx)%pcolormesh_data%vmin
        c_max = self%plots(plot_idx)%pcolormesh_data%vmax
        
        ! For ASCII backend, render as heatmap
        select type (backend => self%backend)
        type is (ascii_context)
            block
                real(wp), allocatable :: x_centers(:), y_centers(:)
                integer :: nx, ny, i, j
                
                nx = self%plots(plot_idx)%pcolormesh_data%nx
                ny = self%plots(plot_idx)%pcolormesh_data%ny
                
                allocate(x_centers(nx), y_centers(ny))
                
                ! Calculate cell centers from vertices
                do i = 1, nx
                    x_centers(i) = 0.5_wp * (self%plots(plot_idx)%pcolormesh_data%x_vertices(1, i) + &
                                           self%plots(plot_idx)%pcolormesh_data%x_vertices(1, i+1))
                end do
                
                do j = 1, ny
                    y_centers(j) = 0.5_wp * (self%plots(plot_idx)%pcolormesh_data%y_vertices(j, 1) + &
                                           self%plots(plot_idx)%pcolormesh_data%y_vertices(j+1, 1))
                end do
                
                ! Render as heatmap using cell centers
                call backend%fill_heatmap(x_centers, y_centers, &
                                        self%plots(plot_idx)%pcolormesh_data%c_values, &
                                        c_min, c_max)
            end block
            return
        end select
        
        ! Render each quadrilateral
        do i = 1, self%plots(plot_idx)%pcolormesh_data%ny
            do j = 1, self%plots(plot_idx)%pcolormesh_data%nx
                ! Get quad vertices in world coordinates
                call self%plots(plot_idx)%pcolormesh_data%get_quad_vertices(i, j, x_quad, y_quad)
                
                ! Transform to screen coordinates
                call transform_quad_to_screen(self, x_quad, y_quad, x_screen, y_screen)
                
                ! Get color for this quad
                c_value = self%plots(plot_idx)%pcolormesh_data%c_values(i, j)
                call colormap_value_to_color(c_value, c_min, c_max, &
                                            self%plots(plot_idx)%pcolormesh_data%colormap_name, color)
                
                ! Draw filled quadrilateral
                call self%backend%color(color(1), color(2), color(3))
                call draw_filled_quad(self%backend, x_screen, y_screen)
                
                ! Draw edges if requested
                if (self%plots(plot_idx)%pcolormesh_data%show_edges) then
                    call self%backend%color(self%plots(plot_idx)%pcolormesh_data%edge_color(1), &
                                          self%plots(plot_idx)%pcolormesh_data%edge_color(2), &
                                          self%plots(plot_idx)%pcolormesh_data%edge_color(3))
                    call draw_quad_edges(self%backend, x_screen, y_screen, &
                                        self%plots(plot_idx)%pcolormesh_data%edge_width)
                end if
            end do
        end do
    end subroutine render_pcolormesh_plot

<<<<<<< HEAD
    subroutine render_histogram_plot(self, plot_idx)
        !! Render histogram plot as filled bars
        class(figure_t), intent(inout) :: self
        integer, intent(in) :: plot_idx
        
        integer :: i, n_bins
        
        if (plot_idx > self%plot_count) return
        if (.not. allocated(self%plots(plot_idx)%hist_bin_edges)) return
        if (.not. allocated(self%plots(plot_idx)%hist_counts)) return
        
        n_bins = size(self%plots(plot_idx)%hist_counts)
        
        ! Render each histogram bar as a filled rectangle
        do i = 1, n_bins
            if (self%plots(plot_idx)%hist_counts(i) > 0.0_wp) then
                call render_histogram_bar(self, plot_idx, i)
            end if
        end do
    end subroutine render_histogram_plot

    subroutine render_histogram_bar(self, plot_idx, bin_idx)
        !! Render individual histogram bar with coordinates and drawing
        class(figure_t), intent(inout) :: self
        integer, intent(in) :: plot_idx, bin_idx
        
        real(wp) :: x_screen(4), y_screen(4)
        
        call transform_histogram_bar_coordinates(self, plot_idx, bin_idx, x_screen, y_screen)
        call draw_histogram_bar_shape(self, x_screen, y_screen)
    end subroutine render_histogram_bar

    subroutine transform_histogram_bar_coordinates(self, plot_idx, bin_idx, x_screen, y_screen)
        !! Transform histogram bar coordinates from data to screen space
        class(figure_t), intent(inout) :: self
        integer, intent(in) :: plot_idx, bin_idx
        real(wp), intent(out) :: x_screen(4), y_screen(4)
        
        real(wp) :: x1, y1, x2, y2
        
        x1 = self%plots(plot_idx)%hist_bin_edges(bin_idx)
        x2 = self%plots(plot_idx)%hist_bin_edges(bin_idx+1)
        y1 = 0.0_wp
        y2 = self%plots(plot_idx)%hist_counts(bin_idx)
        
        x_screen(1) = apply_scale_transform(x1, self%xscale, self%symlog_threshold)
        y_screen(1) = apply_scale_transform(y1, self%yscale, self%symlog_threshold)
        x_screen(2) = apply_scale_transform(x2, self%xscale, self%symlog_threshold)
        y_screen(2) = apply_scale_transform(y1, self%yscale, self%symlog_threshold)
        x_screen(3) = apply_scale_transform(x2, self%xscale, self%symlog_threshold)
        y_screen(3) = apply_scale_transform(y2, self%yscale, self%symlog_threshold)
        x_screen(4) = apply_scale_transform(x1, self%xscale, self%symlog_threshold)
        y_screen(4) = apply_scale_transform(y2, self%yscale, self%symlog_threshold)
    end subroutine transform_histogram_bar_coordinates

    subroutine draw_histogram_bar_shape(self, x_screen, y_screen)
        !! Draw filled rectangle and outline for histogram bar
        class(figure_t), intent(inout) :: self
        real(wp), intent(in) :: x_screen(4), y_screen(4)
        
        call draw_filled_quad(self%backend, x_screen, y_screen)
        call self%backend%line(x_screen(1), y_screen(1), x_screen(2), y_screen(2))
        call self%backend%line(x_screen(2), y_screen(2), x_screen(3), y_screen(3))
        call self%backend%line(x_screen(3), y_screen(3), x_screen(4), y_screen(4))
        call self%backend%line(x_screen(4), y_screen(4), x_screen(1), y_screen(1))
    end subroutine draw_histogram_bar_shape

    subroutine render_boxplot_plot(self, plot_idx)
        !! Render box plot with quartiles, whiskers, and outliers
        class(figure_t), intent(inout) :: self
        integer, intent(in) :: plot_idx
        
        if (.not. allocated(self%plots(plot_idx)%box_data)) return
        
        ! Set line width for box plot elements
        call self%backend%set_line_width(BOX_PLOT_LINE_WIDTH)
        
        if (self%plots(plot_idx)%horizontal) then
            call render_horizontal_boxplot(self, plot_idx)
        else
            call render_vertical_boxplot(self, plot_idx)
        end if
    end subroutine render_boxplot_plot

    subroutine render_horizontal_boxplot(self, plot_idx)
        !! Render horizontal box plot - data values are in X direction
        use fortplot_scales, only: apply_scale_transform
        class(figure_t), intent(inout) :: self
        integer, intent(in) :: plot_idx
        
        real(wp) :: box_left, box_right, box_bottom, box_top
        real(wp) :: whisker_x1, whisker_y1, whisker_x2, whisker_y2
        real(wp) :: median_x1, median_y1, median_x2, median_y2
        real(wp) :: outlier_x, outlier_y
        integer :: i
        
        ! Calculate box boundaries
        box_left = apply_scale_transform(self%plots(plot_idx)%q1, self%xscale, self%symlog_threshold)
        box_right = apply_scale_transform(self%plots(plot_idx)%q3, self%xscale, self%symlog_threshold)
        box_bottom = apply_scale_transform(self%plots(plot_idx)%position - self%plots(plot_idx)%width * HALF_WIDTH, &
                                         self%yscale, self%symlog_threshold)
        box_top = apply_scale_transform(self%plots(plot_idx)%position + self%plots(plot_idx)%width * HALF_WIDTH, &
                                      self%yscale, self%symlog_threshold)
        
        ! Draw box rectangle
        call self%backend%line(box_left, box_bottom, box_right, box_bottom)    ! Bottom
        call self%backend%line(box_right, box_bottom, box_right, box_top)      ! Right
        call self%backend%line(box_right, box_top, box_left, box_top)          ! Top
        call self%backend%line(box_left, box_top, box_left, box_bottom)        ! Left
        
        ! Draw median line
        median_x1 = apply_scale_transform(self%plots(plot_idx)%q2, self%xscale, self%symlog_threshold)
        median_x2 = median_x1
        median_y1 = box_bottom
        median_y2 = box_top
        call self%backend%line(median_x1, median_y1, median_x2, median_y2)
        
        call render_horizontal_whiskers(self, plot_idx, box_left, box_right)
        call render_horizontal_outliers(self, plot_idx)
    end subroutine render_horizontal_boxplot

    subroutine render_vertical_boxplot(self, plot_idx)
        !! Render vertical box plot - data values are in Y direction
        use fortplot_scales, only: apply_scale_transform
        class(figure_t), intent(inout) :: self
        integer, intent(in) :: plot_idx
        
        real(wp) :: box_left, box_right, box_bottom, box_top
        real(wp) :: median_y1, median_y2, median_x1, median_x2
        
        ! Calculate box boundaries
        box_left = apply_scale_transform(self%plots(plot_idx)%position - self%plots(plot_idx)%width * HALF_WIDTH, &
                                       self%xscale, self%symlog_threshold)
        box_right = apply_scale_transform(self%plots(plot_idx)%position + self%plots(plot_idx)%width * HALF_WIDTH, &
                                        self%xscale, self%symlog_threshold)
        box_bottom = apply_scale_transform(self%plots(plot_idx)%q1, self%yscale, self%symlog_threshold)
        box_top = apply_scale_transform(self%plots(plot_idx)%q3, self%yscale, self%symlog_threshold)
        
        ! Draw box rectangle
        call self%backend%line(box_left, box_bottom, box_right, box_bottom)    ! Bottom
        call self%backend%line(box_right, box_bottom, box_right, box_top)      ! Right
        call self%backend%line(box_right, box_top, box_left, box_top)          ! Top
        call self%backend%line(box_left, box_top, box_left, box_bottom)        ! Left
        
        ! Draw median line
        median_y1 = apply_scale_transform(self%plots(plot_idx)%q2, self%yscale, self%symlog_threshold)
        median_y2 = median_y1
        median_x1 = box_left
        median_x2 = box_right
        call self%backend%line(median_x1, median_y1, median_x2, median_y2)
        
        call render_vertical_whiskers(self, plot_idx, box_bottom, box_top)
        call render_vertical_outliers(self, plot_idx)
    end subroutine render_vertical_boxplot

    subroutine render_horizontal_whiskers(self, plot_idx, box_left, box_right)
        !! Render whiskers for horizontal box plot
        use fortplot_scales, only: apply_scale_transform
        class(figure_t), intent(inout) :: self
        integer, intent(in) :: plot_idx
        real(wp), intent(in) :: box_left, box_right
        
        real(wp) :: whisker_x1, whisker_y1, whisker_x2, whisker_y2
        
        whisker_x1 = apply_scale_transform(self%plots(plot_idx)%whisker_low, self%xscale, self%symlog_threshold)
        whisker_x2 = apply_scale_transform(self%plots(plot_idx)%whisker_high, self%xscale, self%symlog_threshold)
        whisker_y1 = apply_scale_transform(self%plots(plot_idx)%position, self%yscale, self%symlog_threshold)
        whisker_y2 = whisker_y1
        
        ! Left whisker
        call self%backend%line(whisker_x1, whisker_y1, box_left, whisker_y2)
        ! Right whisker  
        call self%backend%line(box_right, whisker_y1, whisker_x2, whisker_y2)
    end subroutine render_horizontal_whiskers

    subroutine render_vertical_whiskers(self, plot_idx, box_bottom, box_top)
        !! Render whiskers for vertical box plot
        use fortplot_scales, only: apply_scale_transform
        class(figure_t), intent(inout) :: self
        integer, intent(in) :: plot_idx
        real(wp), intent(in) :: box_bottom, box_top
        
        real(wp) :: whisker_y1, whisker_x1, whisker_y2, whisker_x2
        
        whisker_y1 = apply_scale_transform(self%plots(plot_idx)%whisker_low, self%yscale, self%symlog_threshold)
        whisker_y2 = apply_scale_transform(self%plots(plot_idx)%whisker_high, self%yscale, self%symlog_threshold)
        whisker_x1 = apply_scale_transform(self%plots(plot_idx)%position, self%xscale, self%symlog_threshold)
        whisker_x2 = whisker_x1
        
        ! Bottom whisker
        call self%backend%line(whisker_x1, whisker_y1, whisker_x2, box_bottom)
        ! Top whisker
        call self%backend%line(whisker_x1, box_top, whisker_x2, whisker_y2)
    end subroutine render_vertical_whiskers

    subroutine render_horizontal_outliers(self, plot_idx)
        !! Render outliers for horizontal box plot
        use fortplot_scales, only: apply_scale_transform
        class(figure_t), intent(inout) :: self
        integer, intent(in) :: plot_idx
        
        real(wp) :: outlier_x, outlier_y
        integer :: i
        
        if (.not. (self%plots(plot_idx)%show_outliers .and. allocated(self%plots(plot_idx)%outliers))) return
        
        do i = 1, size(self%plots(plot_idx)%outliers)
            outlier_x = apply_scale_transform(self%plots(plot_idx)%outliers(i), self%xscale, self%symlog_threshold)
            outlier_y = apply_scale_transform(self%plots(plot_idx)%position, self%yscale, self%symlog_threshold)
            call self%backend%draw_marker(outlier_x, outlier_y, 'o')
        end do
    end subroutine render_horizontal_outliers

    subroutine render_vertical_outliers(self, plot_idx)
        !! Render outliers for vertical box plot
        use fortplot_scales, only: apply_scale_transform
=======
    subroutine render_bar_plot(self, plot_idx)
        !! Render bar chart as filled rectangles
>>>>>>> e75f60e9
        class(figure_t), intent(inout) :: self
        integer, intent(in) :: plot_idx
        
        integer :: i, n_bars
        real(wp) :: x1, y1, x2, y2
        real(wp) :: x_screen(4), y_screen(4)
        real(wp) :: bar_left, bar_right, bar_bottom, bar_top
        
        if (plot_idx > self%plot_count) return
        if (.not. allocated(self%plots(plot_idx)%bar_x)) return
        if (.not. allocated(self%plots(plot_idx)%bar_heights)) return
        
        n_bars = size(self%plots(plot_idx)%bar_x)
        
        ! Render each bar as a filled rectangle
        do i = 1, n_bars
            if (self%plots(plot_idx)%bar_horizontal) then
                ! Horizontal bars
                bar_left = 0.0_wp
                bar_right = self%plots(plot_idx)%bar_heights(i)
                bar_bottom = self%plots(plot_idx)%bar_x(i) - self%plots(plot_idx)%bar_width * 0.5_wp
                bar_top = self%plots(plot_idx)%bar_x(i) + self%plots(plot_idx)%bar_width * 0.5_wp
            else
                ! Vertical bars
                bar_left = self%plots(plot_idx)%bar_x(i) - self%plots(plot_idx)%bar_width * 0.5_wp
                bar_right = self%plots(plot_idx)%bar_x(i) + self%plots(plot_idx)%bar_width * 0.5_wp
                bar_bottom = 0.0_wp
                bar_top = self%plots(plot_idx)%bar_heights(i)
            end if
            
            ! Skip bars with zero or negative height/width
            if (self%plots(plot_idx)%bar_horizontal) then
                if (abs(bar_right - bar_left) < 1e-10_wp) cycle
            else
                if (abs(bar_top - bar_bottom) < 1e-10_wp) cycle
            end if
            
            ! Transform coordinates for rendering
            x_screen(1) = apply_scale_transform(bar_left, self%xscale, self%symlog_threshold)
            y_screen(1) = apply_scale_transform(bar_bottom, self%yscale, self%symlog_threshold)
            x_screen(2) = apply_scale_transform(bar_right, self%xscale, self%symlog_threshold)
            y_screen(2) = apply_scale_transform(bar_bottom, self%yscale, self%symlog_threshold)
            x_screen(3) = apply_scale_transform(bar_right, self%xscale, self%symlog_threshold)
            y_screen(3) = apply_scale_transform(bar_top, self%yscale, self%symlog_threshold)
            x_screen(4) = apply_scale_transform(bar_left, self%xscale, self%symlog_threshold)
            y_screen(4) = apply_scale_transform(bar_top, self%yscale, self%symlog_threshold)
            
            ! Draw filled rectangle
            call draw_filled_quad(self%backend, x_screen, y_screen)
            
            ! Draw outline
            call self%backend%line(x_screen(1), y_screen(1), x_screen(2), y_screen(2))
            call self%backend%line(x_screen(2), y_screen(2), x_screen(3), y_screen(3))
            call self%backend%line(x_screen(3), y_screen(3), x_screen(4), y_screen(4))
            call self%backend%line(x_screen(4), y_screen(4), x_screen(1), y_screen(1))
        end do
    end subroutine render_bar_plot

    subroutine render_default_contour_levels(self, plot_idx, z_min, z_max)
        !! Render default contour levels with optional coloring
        class(figure_t), intent(inout) :: self
        integer, intent(in) :: plot_idx
        real(wp), intent(in) :: z_min, z_max
        real(wp), dimension(3) :: level_color
        real(wp) :: level_values(3)
        integer :: i
        
        level_values = [z_min + CONTOUR_LEVEL_LOW * (z_max - z_min), &
                       z_min + CONTOUR_LEVEL_MID * (z_max - z_min), &
                       z_min + CONTOUR_LEVEL_HIGH * (z_max - z_min)]
        
        do i = 1, 3
            ! Set color based on contour level
            if (self%plots(plot_idx)%use_color_levels) then
                call colormap_value_to_color(level_values(i), z_min, z_max, &
                                           self%plots(plot_idx)%colormap, level_color)
                call self%backend%color(level_color(1), level_color(2), level_color(3))
            end if
            
            call trace_contour_level(self, plot_idx, level_values(i))
        end do
    end subroutine render_default_contour_levels

    subroutine trace_contour_level(self, plot_idx, level)
        !! Trace a single contour level using marching squares
        class(figure_t), intent(inout) :: self
        integer, intent(in) :: plot_idx
        real(wp), intent(in) :: level
        integer :: nx, ny, i, j
        
        nx = size(self%plots(plot_idx)%x_grid)
        ny = size(self%plots(plot_idx)%y_grid)
        
        do i = 1, nx-1
            do j = 1, ny-1
                call process_contour_cell(self, plot_idx, i, j, level)
            end do
        end do
    end subroutine trace_contour_level

    subroutine process_contour_cell(self, plot_idx, i, j, level)
        !! Process a single grid cell for contour extraction
        class(figure_t), intent(inout) :: self
        integer, intent(in) :: plot_idx, i, j
        real(wp), intent(in) :: level
        real(wp) :: x1, y1, x2, y2, x3, y3, x4, y4
        real(wp) :: z1, z2, z3, z4
        integer :: config
        real(wp), dimension(8) :: line_points
        integer :: num_lines

        call get_cell_coordinates(self, plot_idx, i, j, x1, y1, x2, y2, x3, y3, x4, y4)
        call get_cell_values(self, plot_idx, i, j, z1, z2, z3, z4)
        call calculate_marching_squares_config(z1, z2, z3, z4, level, config)
        call get_contour_lines(config, x1, y1, x2, y2, x3, y3, x4, y4, &
                             z1, z2, z3, z4, level, line_points, num_lines)
        call draw_contour_lines(self, line_points, num_lines)
    end subroutine process_contour_cell

    subroutine get_cell_coordinates(self, plot_idx, i, j, x1, y1, x2, y2, x3, y3, x4, y4)
        !! Get the coordinates of the four corners of a grid cell
        class(figure_t), intent(in) :: self
        integer, intent(in) :: plot_idx, i, j
        real(wp), intent(out) :: x1, y1, x2, y2, x3, y3, x4, y4

        x1 = self%plots(plot_idx)%x_grid(i)
        y1 = self%plots(plot_idx)%y_grid(j)
        x2 = self%plots(plot_idx)%x_grid(i+1)
        y2 = self%plots(plot_idx)%y_grid(j)
        x3 = self%plots(plot_idx)%x_grid(i+1)
        y3 = self%plots(plot_idx)%y_grid(j+1)
        x4 = self%plots(plot_idx)%x_grid(i)
        y4 = self%plots(plot_idx)%y_grid(j+1)
    end subroutine get_cell_coordinates

    subroutine get_cell_values(self, plot_idx, i, j, z1, z2, z3, z4)
        !! Get the data values at the four corners of a grid cell
        class(figure_t), intent(in) :: self
        integer, intent(in) :: plot_idx, i, j
        real(wp), intent(out) :: z1, z2, z3, z4

        z1 = self%plots(plot_idx)%z_grid(i, j)
        z2 = self%plots(plot_idx)%z_grid(i+1, j)
        z3 = self%plots(plot_idx)%z_grid(i+1, j+1)
        z4 = self%plots(plot_idx)%z_grid(i, j+1)
    end subroutine get_cell_values

    subroutine calculate_marching_squares_config(z1, z2, z3, z4, level, config)
        !! Calculate marching squares configuration for a cell
        real(wp), intent(in) :: z1, z2, z3, z4, level
        integer, intent(out) :: config

        config = 0
        if (z1 >= level) config = config + 1
        if (z2 >= level) config = config + 2
        if (z3 >= level) config = config + 4
        if (z4 >= level) config = config + 8
    end subroutine calculate_marching_squares_config

    subroutine get_contour_lines(config, x1, y1, x2, y2, x3, y3, x4, y4, &
                               z1, z2, z3, z4, level, line_points, num_lines)
        !! Get contour line segments for a cell based on marching squares configuration
        integer, intent(in) :: config
        real(wp), intent(in) :: x1, y1, x2, y2, x3, y3, x4, y4
        real(wp), intent(in) :: z1, z2, z3, z4, level
        real(wp), dimension(8), intent(out) :: line_points
        integer, intent(out) :: num_lines
        real(wp) :: xa, ya, xb, yb, xc, yc, xd, yd
        
        call interpolate_edge_crossings(x1, y1, x2, y2, x3, y3, x4, y4, &
                                       z1, z2, z3, z4, level, xa, ya, xb, yb, xc, yc, xd, yd)
        call apply_marching_squares_lookup(config, xa, ya, xb, yb, xc, yc, xd, yd, line_points, num_lines)
    end subroutine get_contour_lines

    subroutine interpolate_edge_crossings(x1, y1, x2, y2, x3, y3, x4, y4, &
                                         z1, z2, z3, z4, level, xa, ya, xb, yb, xc, yc, xd, yd)
        !! Interpolate where contour level crosses cell edges
        real(wp), intent(in) :: x1, y1, x2, y2, x3, y3, x4, y4
        real(wp), intent(in) :: z1, z2, z3, z4, level
        real(wp), intent(out) :: xa, ya, xb, yb, xc, yc, xd, yd

        ! Edge 1-2 (bottom)
        if (abs(z2 - z1) > 1e-10_wp) then
            xa = x1 + (level - z1) / (z2 - z1) * (x2 - x1)
            ya = y1 + (level - z1) / (z2 - z1) * (y2 - y1)
        else
            xa = (x1 + x2) * 0.5_wp
            ya = (y1 + y2) * 0.5_wp
        end if
        
        ! Edge 2-3 (right)
        if (abs(z3 - z2) > 1e-10_wp) then
            xb = x2 + (level - z2) / (z3 - z2) * (x3 - x2)
            yb = y2 + (level - z2) / (z3 - z2) * (y3 - y2)
        else
            xb = (x2 + x3) * 0.5_wp
            yb = (y2 + y3) * 0.5_wp
        end if
        
        ! Edge 3-4 (top)
        if (abs(z4 - z3) > 1e-10_wp) then
            xc = x3 + (level - z3) / (z4 - z3) * (x4 - x3)
            yc = y3 + (level - z3) / (z4 - z3) * (y4 - y3)
        else
            xc = (x3 + x4) * 0.5_wp
            yc = (y3 + y4) * 0.5_wp
        end if
        
        ! Edge 4-1 (left)
        if (abs(z1 - z4) > 1e-10_wp) then
            xd = x4 + (level - z4) / (z1 - z4) * (x1 - x4)
            yd = y4 + (level - z4) / (z1 - z4) * (y1 - y4)
        else
            xd = (x4 + x1) * 0.5_wp
            yd = (y4 + y1) * 0.5_wp
        end if
    end subroutine interpolate_edge_crossings

    subroutine apply_marching_squares_lookup(config, xa, ya, xb, yb, xc, yc, xd, yd, line_points, num_lines)
        !! Apply marching squares lookup table to get line segments
        integer, intent(in) :: config
        real(wp), intent(in) :: xa, ya, xb, yb, xc, yc, xd, yd
        real(wp), dimension(8), intent(out) :: line_points
        integer, intent(out) :: num_lines

        num_lines = 0
        line_points = 0.0_wp
        
        select case (config)
        case (1, 14)
            line_points(1:4) = [xa, ya, xd, yd]
            num_lines = 1
        case (2, 13)
            line_points(1:4) = [xa, ya, xb, yb]
            num_lines = 1
        case (3, 12)
            line_points(1:4) = [xd, yd, xb, yb]
            num_lines = 1
        case (4, 11)
            line_points(1:4) = [xb, yb, xc, yc]
            num_lines = 1
        case (5)
            line_points(1:8) = [xa, ya, xd, yd, xb, yb, xc, yc]
            num_lines = 2
        case (6, 9)
            line_points(1:4) = [xa, ya, xc, yc]
            num_lines = 1
        case (7, 8)
            line_points(1:4) = [xd, yd, xc, yc]
            num_lines = 1
        case (10)
            line_points(1:8) = [xa, ya, xb, yb, xc, yc, xd, yd]
            num_lines = 2
        case default
            num_lines = 0
        end select
    end subroutine apply_marching_squares_lookup

    subroutine draw_contour_lines(self, line_points, num_lines)
        !! Draw the contour line segments with proper coordinate transformation
        class(figure_t), intent(inout) :: self
        real(wp), dimension(8), intent(in) :: line_points
        integer, intent(in) :: num_lines
        integer :: i
        real(wp) :: x1_trans, y1_trans, x2_trans, y2_trans
        
        do i = 1, num_lines
            ! Apply scale transformations to contour line endpoints
            x1_trans = apply_scale_transform(line_points(4*i-3), self%xscale, self%symlog_threshold)
            y1_trans = apply_scale_transform(line_points(4*i-2), self%yscale, self%symlog_threshold)
            x2_trans = apply_scale_transform(line_points(4*i-1), self%xscale, self%symlog_threshold)
            y2_trans = apply_scale_transform(line_points(4*i), self%yscale, self%symlog_threshold)
            
            call self%backend%line(x1_trans, y1_trans, x2_trans, y2_trans)
        end do
    end subroutine draw_contour_lines

    subroutine draw_line_with_style(self, plot_idx, linestyle)
        !! Draw line segments with specified linestyle pattern using continuous pattern approach
        class(figure_t), intent(inout) :: self
        integer, intent(in) :: plot_idx
        character(len=*), intent(in) :: linestyle
        
        if (linestyle == '-' .or. linestyle == 'solid') then
            ! Solid line - draw all segments normally
            call render_solid_line(self, plot_idx)
        else
            ! Patterned line - render with continuous pattern
            call render_patterned_line(self, plot_idx, linestyle)
        end if
    end subroutine draw_line_with_style

    subroutine render_solid_line(self, plot_idx)
        !! Render solid line by drawing all segments
        class(figure_t), intent(inout) :: self
        integer, intent(in) :: plot_idx
        integer :: i
        real(wp) :: x1_screen, y1_screen, x2_screen, y2_screen
        
        do i = 1, size(self%plots(plot_idx)%x) - 1
            ! Apply scale transformations
            x1_screen = apply_scale_transform(self%plots(plot_idx)%x(i), self%xscale, self%symlog_threshold)
            y1_screen = apply_scale_transform(self%plots(plot_idx)%y(i), self%yscale, self%symlog_threshold)
            x2_screen = apply_scale_transform(self%plots(plot_idx)%x(i+1), self%xscale, self%symlog_threshold)
            y2_screen = apply_scale_transform(self%plots(plot_idx)%y(i+1), self%yscale, self%symlog_threshold)
            
            call self%backend%line(x1_screen, y1_screen, x2_screen, y2_screen)
        end do
    end subroutine render_solid_line

    subroutine render_patterned_line(self, plot_idx, linestyle)
        !! Render line with continuous pattern across segments (matplotlib-style)
        class(figure_t), intent(inout) :: self
        integer, intent(in) :: plot_idx
        character(len=*), intent(in) :: linestyle
        
        real(wp) :: current_distance, segment_length
        real(wp) :: dash_len, dot_len, gap_len
        real(wp) :: pattern(20), pattern_length
        integer :: pattern_size, pattern_index
        logical :: drawing
        integer :: i
        real(wp) :: x1_screen, y1_screen, x2_screen, y2_screen, dx, dy
        
        ! Get transformed data range for proper pattern scaling
        real(wp) :: x_range, y_range, plot_scale
        real(wp), allocatable :: x_trans(:), y_trans(:)
        
        ! Transform all data points to get proper scaling
        allocate(x_trans(size(self%plots(plot_idx)%x)))
        allocate(y_trans(size(self%plots(plot_idx)%y)))
        
        do i = 1, size(self%plots(plot_idx)%x)
            x_trans(i) = apply_scale_transform(self%plots(plot_idx)%x(i), self%xscale, self%symlog_threshold)
            y_trans(i) = apply_scale_transform(self%plots(plot_idx)%y(i), self%yscale, self%symlog_threshold)
        end do
        
<<<<<<< HEAD
        ! Handle case where all points are NaN
        if (valid_count > 0) then
            x_range = maxval(x_trans, mask=valid_points) - minval(x_trans, mask=valid_points)
            y_range = maxval(y_trans, mask=valid_points) - minval(y_trans, mask=valid_points)
            plot_scale = max(x_range, y_range)
            if (plot_scale <= 0.0_wp) plot_scale = 1.0_wp
        else
            ! All points are NaN, use default scale
            plot_scale = 1.0_wp
        end if
=======
        x_range = maxval(x_trans) - minval(x_trans)
        y_range = maxval(y_trans) - minval(y_trans)
        plot_scale = max(x_range, y_range)
>>>>>>> e75f60e9
        
        ! Define pattern lengths (matplotlib-like)
        dash_len = plot_scale * DASH_LENGTH_FACTOR
        dot_len = plot_scale * DOT_LENGTH_FACTOR
        gap_len = plot_scale * GAP_LENGTH_FACTOR
        
        ! Define patterns like matplotlib
        select case (trim(linestyle))
        case ('--')
            ! Dashed: [dash, gap, dash, gap, ...]
            pattern_size = 2
            pattern(1) = dash_len  ! dash
            pattern(2) = gap_len   ! gap
            
        case (':')
            ! Dotted: [dot, gap, dot, gap, ...]
            pattern_size = 2
            pattern(1) = dot_len   ! dot
            pattern(2) = gap_len   ! gap
            
        case ('-.')
            ! Dash-dot: [dash, gap, dot, gap, dash, gap, dot, gap, ...]
            pattern_size = 4
            pattern(1) = dash_len  ! dash
            pattern(2) = gap_len   ! gap
            pattern(3) = dot_len   ! dot
            pattern(4) = gap_len   ! gap
            
        case default
            ! Unknown pattern, fall back to solid
            call render_solid_line(self, plot_idx)
            deallocate(x_trans, y_trans)
            return
        end select
        
        ! Calculate total pattern length
        pattern_length = sum(pattern(1:pattern_size))
        
        ! Render with continuous pattern
        current_distance = 0.0_wp
        pattern_index = 1
        drawing = .true.  ! Start drawing
        
        do i = 1, size(self%plots(plot_idx)%x) - 1
            x1_screen = x_trans(i)
            y1_screen = y_trans(i)
            x2_screen = x_trans(i+1)
            y2_screen = y_trans(i+1)
            
            dx = x2_screen - x1_screen
            dy = y2_screen - y1_screen
            segment_length = sqrt(dx*dx + dy*dy)
            
            if (segment_length < 1e-10_wp) cycle
            
            call render_segment_with_pattern(self, x1_screen, y1_screen, x2_screen, y2_screen, segment_length, &
                                            pattern, pattern_size, pattern_length, &
                                            current_distance, pattern_index, drawing)
        end do
        
        ! Clean up
        deallocate(x_trans, y_trans)
    end subroutine render_patterned_line

    subroutine render_segment_with_pattern(self, x1, y1, x2, y2, segment_length, &
                                          pattern, pattern_size, pattern_length, &
                                          current_distance, pattern_index, drawing)
        !! Render single segment with continuous pattern state
        class(figure_t), intent(inout) :: self
        real(wp), intent(in) :: x1, y1, x2, y2, segment_length
        real(wp), intent(in) :: pattern(:), pattern_length
        integer, intent(in) :: pattern_size
        real(wp), intent(inout) :: current_distance
        integer, intent(inout) :: pattern_index
        logical, intent(inout) :: drawing
        
        real(wp) :: dx, dy, remaining_distance, pattern_remaining
        real(wp) :: t_start, t_end, seg_x1, seg_y1, seg_x2, seg_y2
        
        dx = x2 - x1
        dy = y2 - y1
        remaining_distance = segment_length
        t_start = 0.0_wp
        
        do while (remaining_distance > 1e-10_wp)
            ! How much of current pattern element is left?
            pattern_remaining = pattern(pattern_index) - current_distance
            
            if (pattern_remaining <= remaining_distance) then
                ! Complete this pattern element within current segment
                t_end = t_start + pattern_remaining / segment_length
                
                if (drawing) then
                    seg_x1 = x1 + t_start * dx
                    seg_y1 = y1 + t_start * dy
                    seg_x2 = x1 + t_end * dx
                    seg_y2 = y1 + t_end * dy
                    call self%backend%line(seg_x1, seg_y1, seg_x2, seg_y2)
                end if
                
                ! Move to next pattern element
                remaining_distance = remaining_distance - pattern_remaining
                t_start = t_end
                current_distance = 0.0_wp
                pattern_index = mod(pattern_index, pattern_size) + 1
                drawing = .not. drawing  ! Alternate between drawing and not drawing
            else
                ! Pattern element extends beyond this segment
                t_end = 1.0_wp
                
                if (drawing) then
                    seg_x1 = x1 + t_start * dx
                    seg_y1 = y1 + t_start * dy
                    seg_x2 = x2
                    seg_y2 = y2
                    call self%backend%line(seg_x1, seg_y1, seg_x2, seg_y2)
                end if
                
                current_distance = current_distance + remaining_distance
                remaining_distance = 0.0_wp
            end if
        end do
    end subroutine render_segment_with_pattern

    subroutine figure_legend(self, location)
        !! Add legend to figure following SOLID principles
        class(figure_t), intent(inout) :: self
        character(len=*), intent(in), optional :: location
        integer :: i
        
        ! Initialize legend if not already done
        if (.not. allocated(self%legend_data%entries)) then
            allocate(self%legend_data%entries(0))
            self%legend_data%num_entries = 0
        end if
        
        ! Set legend position if specified  
        if (present(location)) then
            call self%legend_data%set_position(location)
        end if
        
        ! Populate legend with labeled plots (DRY principle)
        do i = 1, self%plot_count
            if (allocated(self%plots(i)%label)) then
                if (len_trim(self%plots(i)%label) > 0) then
                    call self%legend_data%add_entry(self%plots(i)%label, &
                                             self%plots(i)%color, &
                                             self%plots(i)%linestyle, &
                                             self%plots(i)%marker)
                end if
            end if
        end do
        
        self%show_legend = .true.
    end subroutine figure_legend
    
    subroutine clear_streamlines(self)
        !! Clear streamline data
        class(figure_t), intent(inout) :: self
        
        if (allocated(self%streamlines)) then
            deallocate(self%streamlines)
        end if
    end subroutine clear_streamlines

    subroutine transform_quad_to_screen(self, x_quad, y_quad, x_screen, y_screen)
        !! Transform quadrilateral vertices from world to screen coordinates
        class(figure_t), intent(in) :: self
        real(wp), intent(in) :: x_quad(4), y_quad(4)
        real(wp), intent(out) :: x_screen(4), y_screen(4)
        
        integer :: i
        
        ! Apply scale transformations only (backend handles screen mapping)
        do i = 1, 4
            x_screen(i) = apply_scale_transform(x_quad(i), self%xscale, self%symlog_threshold)
            y_screen(i) = apply_scale_transform(y_quad(i), self%yscale, self%symlog_threshold)
        end do
    end subroutine transform_quad_to_screen

    subroutine draw_filled_quad(backend, x_screen, y_screen)
        !! Draw filled quadrilateral
        use fortplot_raster, only: raster_context
        use fortplot_png, only: png_context
        class(plot_context), intent(inout) :: backend
        real(wp), intent(in) :: x_screen(4), y_screen(4)
        
        ! Use backend-specific filled quad rendering
        select type (backend)
        type is (raster_context)
            call backend%fill_quad(x_screen, y_screen)
        type is (png_context)
            call backend%fill_quad(x_screen, y_screen)
        class default
            ! Fallback: draw wireframe for unsupported backends
            call backend%line(x_screen(1), y_screen(1), x_screen(2), y_screen(2))
            call backend%line(x_screen(2), y_screen(2), x_screen(3), y_screen(3))
            call backend%line(x_screen(3), y_screen(3), x_screen(4), y_screen(4))
            call backend%line(x_screen(4), y_screen(4), x_screen(1), y_screen(1))
        end select
    end subroutine draw_filled_quad

    subroutine draw_quad_edges(backend, x_screen, y_screen, line_width)
        !! Draw quadrilateral edges
        class(plot_context), intent(inout) :: backend
        real(wp), intent(in) :: x_screen(4), y_screen(4)
        real(wp), intent(in) :: line_width
        
        ! Draw quad outline
        call backend%line(x_screen(1), y_screen(1), x_screen(2), y_screen(2))
        call backend%line(x_screen(2), y_screen(2), x_screen(3), y_screen(3))
        call backend%line(x_screen(3), y_screen(3), x_screen(4), y_screen(4))
        call backend%line(x_screen(4), y_screen(4), x_screen(1), y_screen(1))
    end subroutine draw_quad_edges

    subroutine set_ydata(self, plot_index, y_new)
        class(figure_t), intent(inout) :: self
        integer, intent(in) :: plot_index
        real(wp), intent(in) :: y_new(:)
        
        if (plot_index < 1 .or. plot_index > self%plot_count) then
            call log_warning("Invalid plot index for set_ydata")
            return
        end if
        
        if (self%plots(plot_index)%plot_type /= PLOT_TYPE_LINE) then
            call log_warning("set_ydata only supported for line plots")
            return
        end if
        
        if (.not. allocated(self%plots(plot_index)%y)) then
            call log_warning("Plot has no y data to update")
            return
        end if
        
        if (size(y_new) /= size(self%plots(plot_index)%y)) then
            call log_warning("New y data size does not match existing size")
            return
        end if
        
        self%plots(plot_index)%y = y_new
    end subroutine set_ydata
<<<<<<< HEAD

    subroutine create_bin_edges_from_count(data, n_bins, bin_edges)
        !! Create evenly spaced bin edges from data range
        real(wp), intent(in) :: data(:)
        integer, intent(in) :: n_bins
        real(wp), allocatable, intent(out) :: bin_edges(:)
        
        real(wp) :: data_min, data_max, bin_width
        integer :: i
        
        data_min = minval(data)
        data_max = maxval(data)
        
        ! Handle case where all data points are identical
        if (data_min == data_max) then
            ! Create bins centered around the single value
            data_min = data_min - IDENTICAL_VALUE_PADDING
            data_max = data_max + IDENTICAL_VALUE_PADDING
        end if
        
        ! Add small padding to avoid edge cases
        bin_width = (data_max - data_min) / real(n_bins, wp)
        data_min = data_min - bin_width * BIN_EDGE_PADDING_FACTOR
        data_max = data_max + bin_width * BIN_EDGE_PADDING_FACTOR
        bin_width = (data_max - data_min) / real(n_bins, wp)
        
        allocate(bin_edges(n_bins + 1))
        do i = 1, n_bins + 1
            bin_edges(i) = data_min + real(i - 1, wp) * bin_width
        end do
    end subroutine create_bin_edges_from_count

    subroutine calculate_histogram_counts(data, bin_edges, counts)
        !! Calculate histogram bin counts
        real(wp), intent(in) :: data(:)
        real(wp), intent(in) :: bin_edges(:)
        real(wp), allocatable, intent(out) :: counts(:)
        
        integer :: n_bins, i, bin_idx
        
        n_bins = size(bin_edges) - 1
        allocate(counts(n_bins))
        counts = 0.0_wp
        
        do i = 1, size(data)
            bin_idx = find_bin_index(data(i), bin_edges)
            if (bin_idx > 0 .and. bin_idx <= n_bins) then
                counts(bin_idx) = counts(bin_idx) + 1.0_wp
            end if
        end do
    end subroutine calculate_histogram_counts

    integer function find_bin_index(value, bin_edges) result(bin_idx)
        !! Find which bin a value belongs to using binary search
        real(wp), intent(in) :: value
        real(wp), intent(in) :: bin_edges(:)
        
        integer :: n_bins
        
        n_bins = size(bin_edges) - 1
        bin_idx = 0
        
        ! Check if value is outside bin range
        if (.not. is_value_in_range(value, bin_edges, n_bins)) return
        
        ! Handle exact match with upper bound
        if (value == bin_edges(n_bins + 1)) then
            bin_idx = n_bins
            return
        end if
        
        ! Perform binary search
        bin_idx = binary_search_bins(value, bin_edges, n_bins)
    end function find_bin_index

    logical function is_value_in_range(value, bin_edges, n_bins) result(in_range)
        !! Check if value falls within bin range
        real(wp), intent(in) :: value
        real(wp), intent(in) :: bin_edges(:)
        integer, intent(in) :: n_bins
        
        in_range = value >= bin_edges(1) .and. value <= bin_edges(n_bins + 1)
    end function is_value_in_range

    integer function binary_search_bins(value, bin_edges, n_bins) result(bin_idx)
        !! Binary search to find bin containing value
        real(wp), intent(in) :: value
        real(wp), intent(in) :: bin_edges(:)
        integer, intent(in) :: n_bins
        
        integer :: left, right, mid
        
        left = 1
        right = n_bins
        bin_idx = 0
        
        do while (left <= right)
            mid = (left + right) / 2
            if (value >= bin_edges(mid) .and. value < bin_edges(mid + 1)) then
                bin_idx = mid
                return
            else if (value < bin_edges(mid)) then
                right = mid - 1
            else
                left = mid + 1
            end if
        end do
    end function binary_search_bins

    subroutine normalize_histogram_density(counts, bin_edges)
        !! Normalize histogram to probability density
        real(wp), intent(inout) :: counts(:)
        real(wp), intent(in) :: bin_edges(:)
        
        real(wp) :: total_area, bin_width
        integer :: i
        
        if (size(bin_edges) /= size(counts) + 1) then
            print *, 'Warning: bin_edges size mismatch in density normalization'
            return
        end if
        
        total_area = 0.0_wp
        do i = 1, size(counts)
            bin_width = bin_edges(i+1) - bin_edges(i)
            total_area = total_area + counts(i) * bin_width
        end do
        
        if (total_area > 0.0_wp) then
            counts = counts / total_area
        end if
    end subroutine normalize_histogram_density

    subroutine create_histogram_xy_data(bin_edges, counts, x, y)
        !! Convert histogram data to x,y coordinates for rendering as bars
        real(wp), intent(in) :: bin_edges(:), counts(:)
        real(wp), allocatable, intent(out) :: x(:), y(:)
        
        integer :: n_bins, i, point_idx
        
        n_bins = size(counts)
        
        ! Create bar outline: 4 points per bin (bottom-left, top-left, top-right, bottom-right)
        allocate(x(4 * n_bins + 1), y(4 * n_bins + 1))
        
        point_idx = 1
        do i = 1, n_bins
            call add_bar_outline_points(bin_edges(i), bin_edges(i+1), counts(i), &
                                      x, y, point_idx)
        end do
        
        ! Close the shape
        x(point_idx) = bin_edges(1)
        y(point_idx) = 0.0_wp
    end subroutine create_histogram_xy_data

    subroutine add_bar_outline_points(x_left, x_right, count, x, y, point_idx)
        !! Add the 4 corner points for a single bin outline
        real(wp), intent(in) :: x_left, x_right, count
        real(wp), intent(inout) :: x(:), y(:)
        integer, intent(inout) :: point_idx
        
        ! Bottom-left
        x(point_idx) = x_left
        y(point_idx) = 0.0_wp
        point_idx = point_idx + 1
        
        ! Top-left
        x(point_idx) = x_left
        y(point_idx) = count
        point_idx = point_idx + 1
        
        ! Top-right
        x(point_idx) = x_right
        y(point_idx) = count
        point_idx = point_idx + 1
        
        ! Bottom-right
        x(point_idx) = x_right
        y(point_idx) = 0.0_wp
        point_idx = point_idx + 1
    end subroutine add_bar_outline_points

    function validate_histogram_input(self, data, bins) result(is_valid)
        !! Validate histogram input parameters
        class(figure_t), intent(inout) :: self
        real(wp), intent(in) :: data(:)
        integer, intent(in), optional :: bins
        logical :: is_valid
        
        is_valid = .true.
        
        if (self%plot_count >= self%max_plots) then
            is_valid = .false.
            return
        end if
        
        if (size(data) == 0) then
            is_valid = .false.
            return
        end if
        
        if (present(bins)) then
            if (bins <= 0 .or. bins > MAX_SAFE_BINS) then
                is_valid = .false.
                return
            end if
        end if
    end function validate_histogram_input

    subroutine add_axis_padding(x_min, x_max, y_min, y_max)
        !! Add 5% padding to axis ranges
        real(wp), intent(inout) :: x_min, x_max, y_min, y_max
        real(wp) :: x_range, y_range
        
        x_range = x_max - x_min
        y_range = y_max - y_min
        
        if (x_range > 0.0_wp) then
            x_min = x_min - 0.05_wp * x_range
            x_max = x_max + 0.05_wp * x_range
        else
            x_min = x_min - 0.5_wp
            x_max = x_max + 0.5_wp
        end if
        
        if (y_range > 0.0_wp) then
            y_min = y_min - 0.05_wp * y_range
            y_max = y_max + 0.05_wp * y_range
        else
            y_min = y_min - 0.5_wp
            y_max = y_max + 0.5_wp
        end if
    end subroutine add_axis_padding

    subroutine calculate_subplot_positions(self)
        !! Calculate pixel positions for each subplot
        class(figure_t), intent(inout) :: self
        
        integer :: i, j
        real(wp) :: subplot_width, subplot_height
        real(wp) :: total_hgap, total_vgap
        real(wp) :: available_width, available_height
        real(wp) :: x_start, y_start
        
        if (.not. allocated(self%subplots_array)) return
        
        ! Calculate total gaps
        total_hgap = self%subplot_hgap * real(self%subplot_cols - 1, wp)
        total_vgap = self%subplot_vgap * real(self%subplot_rows - 1, wp)
        
        ! Calculate available space for subplots
        available_width = 1.0_wp - self%margin_left - self%margin_right - total_hgap
        available_height = 1.0_wp - self%margin_top - self%margin_bottom - total_vgap
        
        ! Calculate individual subplot size
        subplot_width = available_width / real(self%subplot_cols, wp)
        subplot_height = available_height / real(self%subplot_rows, wp)
        
        ! Set positions for each subplot
        y_start = self%margin_top
        do i = 1, self%subplot_rows
            x_start = self%margin_left
            do j = 1, self%subplot_cols
                self%subplots_array(i,j)%x1 = nint(x_start * real(self%width, wp))
                self%subplots_array(i,j)%y1 = nint(y_start * real(self%height, wp))
                self%subplots_array(i,j)%x2 = nint((x_start + subplot_width) * real(self%width, wp))
                self%subplots_array(i,j)%y2 = nint((y_start + subplot_height) * real(self%height, wp))
                
                x_start = x_start + subplot_width + self%subplot_hgap
            end do
            y_start = y_start + subplot_height + self%subplot_vgap
        end do
    end subroutine calculate_subplot_positions
=======
>>>>>>> e75f60e9
    
    logical function has_3d_plots(self) result(has_3d)
        !! Check if figure contains any 3D plots
        !! Following KISS - simple loop check
        class(figure_t), intent(in) :: self
        integer :: i
        
        has_3d = .false.
        
        do i = 1, self%plot_count
            if (self%plots(i)%is_3d()) then
                has_3d = .true.
                return
            end if
        end do
        
    end function has_3d_plots
    
    logical function is_3d(self) result(is_3d_plot)
        !! Check if plot data contains 3D coordinates
        !! Following KISS principle - simple check for z allocation
        class(plot_data_t), intent(in) :: self
        
        is_3d_plot = allocated(self%z) .or. allocated(self%z_grid)
        
    end function is_3d
    
    subroutine prepare_gltf_data(backend, plots)
        !! Prepare GLTF data from plot data
        !! Following SRP - handles data conversion
        type(gltf_context), intent(inout) :: backend
        type(plot_data_t), intent(in) :: plots(:)
        
        integer :: i
        
        ! Process each plot
        do i = 1, size(plots)
            if (plots(i)%is_3d()) then
                select case (plots(i)%plot_type)
                case (PLOT_TYPE_LINE)
                    ! Add 3D line data
                    if (allocated(plots(i)%z)) then
                        call backend%add_3d_line_data(plots(i)%x, plots(i)%y, plots(i)%z)
                    end if
                case (PLOT_TYPE_CONTOUR)
                    ! Add surface data (surface uses contour type)
                    if (allocated(plots(i)%z_grid)) then
                        call backend%add_3d_surface_data(plots(i)%x_grid, plots(i)%y_grid, &
                                                       plots(i)%z_grid)
                    end if
                end select
            end if
        end do
        
<<<<<<< HEAD
        ! Draw subplot title separately (axes labels are handled by draw_axes_and_labels)
        call render_subplot_title(self, subplot)
        
        ! Reset clipping region
        ! TODO: Add clipping support to backends
        ! select type (backend => self%backend)
        ! type is (png_context)
        !     call backend%reset_clip_region()
        ! end select
        
        ! Restore figure ranges
        self%x_min = old_x_min
        self%x_max = old_x_max
        self%y_min = old_y_min
        self%y_max = old_y_max
        
        ! Restore plot area (backend-specific)
        select type (backend => self%backend)
        type is (png_context)
            backend%plot_area%left = old_plot_left
            backend%plot_area%bottom = old_plot_bottom
            backend%plot_area%width = old_plot_width
            backend%plot_area%height = old_plot_height
        type is (pdf_context)
            backend%plot_area%left = old_plot_left
            backend%plot_area%bottom = old_plot_bottom
            backend%plot_area%width = old_plot_width
            backend%plot_area%height = old_plot_height
        end select
    end subroutine render_single_subplot
    
    subroutine setup_subplot_coordinate_system(self, subplot)
        !! Setup coordinate system for a subplot
        class(figure_t), intent(inout) :: self
        type(subplot_t), intent(in) :: subplot
        
        ! Set backend coordinate system to subplot data ranges
        self%backend%x_min = subplot%x_min
        self%backend%x_max = subplot%x_max
        self%backend%y_min = subplot%y_min
        self%backend%y_max = subplot%y_max
        
        ! Update backend plot area to subplot boundaries
        ! This ensures drawing is constrained to the subplot region
        select type (backend => self%backend)
        type is (png_context)
            backend%plot_area%left = subplot%x1
            backend%plot_area%bottom = subplot%y1
            backend%plot_area%width = subplot%x2 - subplot%x1
            backend%plot_area%height = subplot%y2 - subplot%y1
        type is (pdf_context)
            backend%plot_area%left = subplot%x1
            backend%plot_area%bottom = subplot%y1
            backend%plot_area%width = subplot%x2 - subplot%x1
            backend%plot_area%height = subplot%y2 - subplot%y1
        type is (ascii_context)
            ! ASCII backend doesn't support subplots yet
        end select
    end subroutine setup_subplot_coordinate_system
    
    subroutine render_subplot_axes(self, subplot)
        !! Render axes for a subplot
        class(figure_t), intent(inout) :: self
        type(subplot_t), intent(in) :: subplot
        
        ! Use the backend's proper axes drawing functions
        select type (backend => self%backend)
        type is (png_context)
            ! Draw axes with ticks and axis labels, but NOT title (we'll draw that separately)
            call draw_axes_and_labels(backend, self%xscale, self%yscale, self%symlog_threshold, &
                                    subplot%x_min, subplot%x_max, subplot%y_min, subplot%y_max, &
                                    title="", xlabel=subplot%xlabel, ylabel=subplot%ylabel, &
                                    grid_enabled=self%grid_enabled, grid_axis=self%grid_axis, grid_which=self%grid_which, &
                                    grid_alpha=self%grid_alpha, grid_linestyle=self%grid_linestyle, grid_color=self%grid_color)
        type is (pdf_context)
            ! Draw axes with ticks and axis labels, but NOT title (we'll draw that separately)
            call draw_pdf_axes_and_labels(backend, self%xscale, self%yscale, self%symlog_threshold, &
                                        subplot%x_min, subplot%x_max, subplot%y_min, subplot%y_max, &
                                        title="", xlabel=subplot%xlabel, ylabel=subplot%ylabel, &
                                        grid_enabled=self%grid_enabled, grid_axis=self%grid_axis, grid_which=self%grid_which, &
                                        grid_alpha=self%grid_alpha, grid_linestyle=self%grid_linestyle, grid_color=self%grid_color)
        type is (ascii_context)
            ! ASCII backend doesn't support subplots yet
            ! Could draw a simple frame here if needed
        end select
    end subroutine render_subplot_axes
=======
    end subroutine prepare_gltf_data
>>>>>>> e75f60e9
    
    subroutine ensure_directory_exists(filename)
        !! Create directory path for output file if it doesn't exist
        character(len=*), intent(in) :: filename
        character(len=:), allocatable :: dir_path
        character(len=256) :: command
        integer :: last_slash, status
        
        ! Find the last directory separator
        last_slash = 0
        do last_slash = len_trim(filename), 1, -1
            if (filename(last_slash:last_slash) == '/') exit
        end do
        
        ! If there's a directory path, create it
        if (last_slash > 1) then
            dir_path = filename(1:last_slash-1)
            ! Use mkdir -p to create parent directories as needed
            write(command, '(A,A,A)') 'mkdir -p "', trim(dir_path), '"'
            call execute_command_line(command, exitstat=status)
            if (status /= 0) then
                call log_warning("Could not create directory: " // trim(dir_path))
            end if
        end if
    end subroutine ensure_directory_exists

    subroutine create_bar_xy_data(positions, values, bar_width, horizontal, x, y)
        !! Convert bar chart data to x,y coordinates for rendering
        real(wp), intent(in) :: positions(:), values(:), bar_width
        logical, intent(in) :: horizontal
        real(wp), allocatable, intent(out) :: x(:), y(:)
        
        integer :: n_bars, i, point_idx
        real(wp) :: bar_left, bar_right, bar_bottom, bar_top
        
        n_bars = size(positions)
        
        ! Create bar outline: 4 points per bar (corners of rectangle)
        allocate(x(4 * n_bars + 1), y(4 * n_bars + 1))
        
        point_idx = 1
        do i = 1, n_bars
            if (horizontal) then
                ! Horizontal bars: bar extends from 0 to value in x-direction
                bar_left = 0.0_wp
                bar_right = values(i)
                bar_bottom = positions(i) - bar_width * 0.5_wp
                bar_top = positions(i) + bar_width * 0.5_wp
            else
                ! Vertical bars: bar extends from 0 to value in y-direction
                bar_left = positions(i) - bar_width * 0.5_wp
                bar_right = positions(i) + bar_width * 0.5_wp
                bar_bottom = 0.0_wp
                bar_top = values(i)
            end if
            
            ! Rectangle corners (bottom-left, bottom-right, top-right, top-left)
            x(point_idx) = bar_left
            y(point_idx) = bar_bottom
            point_idx = point_idx + 1
            
            x(point_idx) = bar_right
            y(point_idx) = bar_bottom
            point_idx = point_idx + 1
            
            x(point_idx) = bar_right
            y(point_idx) = bar_top
            point_idx = point_idx + 1
            
            x(point_idx) = bar_left
            y(point_idx) = bar_top
            point_idx = point_idx + 1
        end do
        
        ! Close the shape to first point
        x(point_idx) = x(1)
        y(point_idx) = y(1)
    end subroutine create_bar_xy_data

    subroutine errorbar(self, x, y, xerr, yerr, xerr_lower, xerr_upper, &
                       yerr_lower, yerr_upper, capsize, elinewidth, &
                       label, linestyle, marker, color)
        !! Add error bar plot to figure
        class(figure_t), intent(inout) :: self
        real(wp), intent(in) :: x(:), y(:)
        real(wp), intent(in), optional :: xerr(:), yerr(:)
        real(wp), intent(in), optional :: xerr_lower(:), xerr_upper(:)
        real(wp), intent(in), optional :: yerr_lower(:), yerr_upper(:)
        real(wp), intent(in), optional :: capsize, elinewidth
        character(len=*), intent(in), optional :: label, linestyle, marker
        real(wp), intent(in), optional :: color(3)
        
        type(plot_data_t) :: plot_data
        integer :: n_points
        
        n_points = size(x)
        
        ! Validate input sizes
        if (size(y) /= n_points) then
            write(*,*) 'Error: x and y arrays must have the same size'
            return
        end if
        
        ! Initialize plot data
        plot_data%plot_type = PLOT_TYPE_ERRORBAR
        allocate(plot_data%x(n_points), plot_data%y(n_points))
        plot_data%x = x
        plot_data%y = y
        
        ! Handle error bar parameters (minimal implementation)
        if (present(yerr)) then
            allocate(plot_data%yerr(n_points))
            plot_data%yerr = yerr
            plot_data%has_yerr = .true.
        end if
        
        if (present(xerr)) then
            allocate(plot_data%xerr(n_points))
            plot_data%xerr = xerr
            plot_data%has_xerr = .true.
        end if
        
        ! Handle optional styling parameters
        if (present(capsize)) plot_data%capsize = capsize
        if (present(elinewidth)) plot_data%elinewidth = elinewidth
        if (present(label)) plot_data%label = label
        if (present(linestyle)) plot_data%linestyle = linestyle
        if (present(marker)) plot_data%marker = marker
        if (present(color)) plot_data%color = color
        
        ! Add to plots array
        self%plot_count = self%plot_count + 1
        if (self%plot_count > self%max_plots) then
            write(*,*) 'Warning: Maximum number of plots exceeded'
            return
        end if
        
<<<<<<< HEAD
        ! Transform to screen coordinates
        ! Note: Y is flipped because screen coordinates have origin at top-left
        screen_x = real(subplot%x1, wp) + x_norm * subplot_width
        screen_y = real(subplot%y2, wp) - y_norm * subplot_height
    end subroutine transform_subplot_coordinates
=======
        self%plots(self%plot_count) = plot_data
    end subroutine errorbar

>>>>>>> e75f60e9
end module fortplot_figure_core<|MERGE_RESOLUTION|>--- conflicted
+++ resolved
@@ -28,25 +28,16 @@
 
     private
     public :: figure_t, plot_data_t, subplot_t
-<<<<<<< HEAD
-    public :: PLOT_TYPE_LINE, PLOT_TYPE_CONTOUR, PLOT_TYPE_PCOLORMESH, PLOT_TYPE_HISTOGRAM, PLOT_TYPE_BOXPLOT
-=======
     public :: PLOT_TYPE_LINE, PLOT_TYPE_CONTOUR, PLOT_TYPE_PCOLORMESH, &
               PLOT_TYPE_ERRORBAR, PLOT_TYPE_BAR, PLOT_TYPE_HISTOGRAM, PLOT_TYPE_BOXPLOT
->>>>>>> e75f60e9
 
     integer, parameter :: PLOT_TYPE_LINE = 1
     integer, parameter :: PLOT_TYPE_CONTOUR = 2
     integer, parameter :: PLOT_TYPE_PCOLORMESH = 3
-<<<<<<< HEAD
-    integer, parameter :: PLOT_TYPE_HISTOGRAM = 4
-    integer, parameter :: PLOT_TYPE_BOXPLOT = 5
-=======
     integer, parameter :: PLOT_TYPE_ERRORBAR = 4
     integer, parameter :: PLOT_TYPE_BAR = 5
     integer, parameter :: PLOT_TYPE_HISTOGRAM = 6
     integer, parameter :: PLOT_TYPE_BOXPLOT = 7
->>>>>>> e75f60e9
 
     ! Histogram constants
     integer, parameter :: DEFAULT_HISTOGRAM_BINS = 10
@@ -58,20 +49,6 @@
     real(wp), parameter :: BOX_PLOT_LINE_WIDTH = 2.0_wp
     real(wp), parameter :: HALF_WIDTH = 0.5_wp
     real(wp), parameter :: IQR_WHISKER_MULTIPLIER = 1.5_wp
-    
-    ! Line rendering constants
-    real(wp), parameter :: PLOT_LINE_WIDTH = 2.0_wp
-    real(wp), parameter :: AXIS_LINE_WIDTH = 1.0_wp
-    
-    ! Contour level constants
-    real(wp), parameter :: CONTOUR_LEVEL_LOW = 0.2_wp
-    real(wp), parameter :: CONTOUR_LEVEL_MID = 0.5_wp
-    real(wp), parameter :: CONTOUR_LEVEL_HIGH = 0.8_wp
-    
-    ! Line style pattern constants (as percentage of plot scale)
-    real(wp), parameter :: DASH_LENGTH_FACTOR = 0.03_wp
-    real(wp), parameter :: DOT_LENGTH_FACTOR = 0.005_wp
-    real(wp), parameter :: GAP_LENGTH_FACTOR = 0.015_wp
 
     type :: plot_data_t
         !! Data container for individual plots
@@ -88,13 +65,10 @@
         logical :: show_colorbar = .true.
         ! Pcolormesh data
         type(pcolormesh_t) :: pcolormesh_data
-<<<<<<< HEAD
-=======
         ! Bar chart data
         real(wp), allocatable :: bar_x(:), bar_heights(:)
         real(wp) :: bar_width = 0.8_wp
         logical :: bar_horizontal = .false.
->>>>>>> e75f60e9
         ! Histogram data
         real(wp), allocatable :: hist_bin_edges(:)
         real(wp), allocatable :: hist_counts(:)
@@ -207,17 +181,11 @@
         procedure :: add_contour
         procedure :: add_contour_filled
         procedure :: add_pcolormesh
-<<<<<<< HEAD
-        procedure :: hist
-        procedure :: boxplot
-=======
         procedure :: errorbar
         procedure :: bar
         procedure :: barh
-        ! TODO: Add hist and boxplot implementations from main branch
-        ! procedure :: hist
-        ! procedure :: boxplot
->>>>>>> e75f60e9
+        procedure :: hist
+        procedure :: boxplot
         procedure :: streamplot
         procedure :: savefig
         procedure :: set_xlabel
@@ -272,6 +240,7 @@
         character(len=20) :: parsed_marker, parsed_linestyle
         
         if (self%plot_count >= self%max_plots) then
+            write(*, '(A)') 'Warning: Maximum number of plots reached'
             return
         end if
         
@@ -406,6 +375,7 @@
         character(len=*), intent(in), optional :: label
         
         if (self%plot_count >= self%max_plots) then
+            write(*, '(A)') 'Warning: Maximum number of plots reached'
             return
         end if
         
@@ -424,6 +394,7 @@
         logical, intent(in), optional :: show_colorbar
         
         if (self%plot_count >= self%max_plots) then
+            write(*, '(A)') 'Warning: Maximum number of plots reached'
             return
         end if
         
@@ -454,7 +425,78 @@
         call update_data_ranges_pcolormesh(self)
     end subroutine add_pcolormesh
 
-<<<<<<< HEAD
+    subroutine bar(self, x, heights, width, label, color)
+        !! Add vertical bar chart to figure
+        !!
+        !! Arguments:
+        !!   x: X-axis positions for bars
+        !!   heights: Heights of bars
+        !!   width: Optional - width of bars (default: 0.8)
+        !!   label: Optional - bar chart label for legend
+        !!   color: Optional - bar color
+        class(figure_t), intent(inout) :: self
+        real(wp), intent(in) :: x(:), heights(:)
+        real(wp), intent(in), optional :: width
+        character(len=*), intent(in), optional :: label
+        real(wp), intent(in), optional :: color(3)
+        
+        if (self%plot_count >= self%max_plots) then
+            write(*, '(A)') 'Warning: Maximum number of plots reached'
+            return
+        end if
+        
+        if (size(x) == 0 .or. size(heights) == 0) then
+            write(*, '(A)') 'Warning: Cannot create bar chart from empty data'
+            return
+        end if
+        
+        if (size(x) /= size(heights)) then
+            write(*, '(A)') 'Warning: x and heights arrays must have same size'
+            return
+        end if
+        
+        self%plot_count = self%plot_count + 1
+        
+        call add_bar_plot_data(self, x, heights, width, label, color, .false.)
+        call update_data_ranges(self)
+    end subroutine bar
+
+    subroutine barh(self, y, widths, height, label, color)
+        !! Add horizontal bar chart to figure
+        !!
+        !! Arguments:
+        !!   y: Y-axis positions for bars
+        !!   widths: Widths of bars
+        !!   height: Optional - height of bars (default: 0.8)
+        !!   label: Optional - bar chart label for legend
+        !!   color: Optional - bar color
+        class(figure_t), intent(inout) :: self
+        real(wp), intent(in) :: y(:), widths(:)
+        real(wp), intent(in), optional :: height
+        character(len=*), intent(in), optional :: label
+        real(wp), intent(in), optional :: color(3)
+        
+        if (self%plot_count >= self%max_plots) then
+            write(*, '(A)') 'Warning: Maximum number of plots reached'
+            return
+        end if
+        
+        if (size(y) == 0 .or. size(widths) == 0) then
+            write(*, '(A)') 'Warning: Cannot create bar chart from empty data'
+            return
+        end if
+        
+        if (size(y) /= size(widths)) then
+            write(*, '(A)') 'Warning: y and widths arrays must have same size'
+            return
+        end if
+        
+        self%plot_count = self%plot_count + 1
+        
+        call add_bar_plot_data(self, y, widths, height, label, color, .true.)
+        call update_data_ranges(self)
+    end subroutine barh
+
     subroutine hist(self, data, bins, density, label, color)
         !! Add histogram plot to figure with automatic or custom binning
         !!
@@ -481,79 +523,24 @@
 
     subroutine boxplot(self, data, position, width, label, show_outliers, horizontal, color)
         !! Add box plot to figure using statistical data
-=======
-    subroutine bar(self, x, heights, width, label, color)
-        !! Add vertical bar chart to figure
-        !!
-        !! Arguments:
-        !!   x: X-axis positions for bars
-        !!   heights: Heights of bars
-        !!   width: Optional - width of bars (default: 0.8)
-        !!   label: Optional - bar chart label for legend
-        !!   color: Optional - bar color
->>>>>>> e75f60e9
-        class(figure_t), intent(inout) :: self
-        real(wp), intent(in) :: x(:), heights(:)
+        class(figure_t), intent(inout) :: self
+        real(wp), intent(in) :: data(:)
+        real(wp), intent(in), optional :: position
         real(wp), intent(in), optional :: width
         character(len=*), intent(in), optional :: label
+        logical, intent(in), optional :: show_outliers
+        logical, intent(in), optional :: horizontal
         real(wp), intent(in), optional :: color(3)
         
-        if (self%plot_count >= self%max_plots) then
-            write(*, '(A)') 'Warning: Maximum number of plots reached'
+        ! Basic input validation (following NO DEFENSIVE PROGRAMMING principle)
+        if (size(data) < 1) then
+            print *, "Warning: Box plot requires at least 1 data point"
             return
         end if
         
-        if (size(x) == 0 .or. size(heights) == 0) then
-            write(*, '(A)') 'Warning: Cannot create bar chart from empty data'
-            return
-        end if
-        
-        if (size(x) /= size(heights)) then
-            write(*, '(A)') 'Warning: x and heights arrays must have same size'
-            return
-        end if
-        
-        self%plot_count = self%plot_count + 1
-        
-        call add_bar_plot_data(self, x, heights, width, label, color, .false.)
-        call update_data_ranges(self)
-    end subroutine bar
-
-    subroutine barh(self, y, widths, height, label, color)
-        !! Add horizontal bar chart to figure
-        !!
-        !! Arguments:
-        !!   y: Y-axis positions for bars
-        !!   widths: Widths of bars
-        !!   height: Optional - height of bars (default: 0.8)
-        !!   label: Optional - bar chart label for legend
-        !!   color: Optional - bar color
-        class(figure_t), intent(inout) :: self
-        real(wp), intent(in) :: y(:), widths(:)
-        real(wp), intent(in), optional :: height
-        character(len=*), intent(in), optional :: label
-        real(wp), intent(in), optional :: color(3)
-        
-        if (self%plot_count >= self%max_plots) then
-            write(*, '(A)') 'Warning: Maximum number of plots reached'
-            return
-        end if
-        
-        if (size(y) == 0 .or. size(widths) == 0) then
-            write(*, '(A)') 'Warning: Cannot create bar chart from empty data'
-            return
-        end if
-        
-        if (size(y) /= size(widths)) then
-            write(*, '(A)') 'Warning: y and widths arrays must have same size'
-            return
-        end if
-        
-        self%plot_count = self%plot_count + 1
-        
-        call add_bar_plot_data(self, y, widths, height, label, color, .true.)
-        call update_data_ranges(self)
-    end subroutine barh
+        call add_boxplot_data(self, data, position, width, label, show_outliers, horizontal, color)
+        call update_data_ranges_boxplot(self)
+    end subroutine boxplot
 
     subroutine streamplot(self, x, y, u, v, density, color, linewidth, rtol, atol, max_time)
         !! Add streamline plot to figure using matplotlib-compatible algorithm
@@ -689,10 +676,7 @@
             call self%backend%save(filename)
         end select
         
-<<<<<<< HEAD
-=======
         call log_info('Saved figure: ' // trim(filename))
->>>>>>> e75f60e9
         
         ! If blocking requested, wait for user input
         if (do_block) then
@@ -1111,129 +1095,8 @@
         call self%plots(plot_idx)%pcolormesh_data%get_data_range()
     end subroutine add_pcolormesh_plot_data
 
-<<<<<<< HEAD
-    subroutine add_histogram_plot_data(self, data, bins, density, label, color)
-        !! Add histogram data to internal storage with binning
-        class(figure_t), intent(inout) :: self
-        real(wp), intent(in) :: data(:)
-        integer, intent(in), optional :: bins
-        logical, intent(in), optional :: density
-        character(len=*), intent(in), optional :: label
-        real(wp), intent(in), optional :: color(3)
-        
-        integer :: plot_idx
-        
-        plot_idx = self%plot_count
-        self%plots(plot_idx)%plot_type = PLOT_TYPE_HISTOGRAM
-        
-        ! Setup bins and calculate histogram data
-        call setup_histogram_bins(self, plot_idx, data, bins, density)
-        
-        ! Create x,y data for bar rendering
-        call create_histogram_xy_data(self%plots(plot_idx)%hist_bin_edges, &
-                                    self%plots(plot_idx)%hist_counts, &
-                                    self%plots(plot_idx)%x, &
-                                    self%plots(plot_idx)%y)
-        
-        ! Configure plot properties
-        call setup_histogram_plot_properties(self, plot_idx, label, color)
-    end subroutine add_histogram_plot_data
-
-    subroutine setup_histogram_bins(self, plot_idx, data, bins, density)
-        !! Setup histogram binning and calculate counts
-        class(figure_t), intent(inout) :: self
-        integer, intent(in) :: plot_idx
-        real(wp), intent(in) :: data(:)
-        integer, intent(in), optional :: bins
-        logical, intent(in), optional :: density
-        
-        integer :: n_bins
-        
-        if (present(bins)) then
-            n_bins = bins
-        else
-            n_bins = DEFAULT_HISTOGRAM_BINS
-        end if
-        
-        call create_bin_edges_from_count(data, n_bins, self%plots(plot_idx)%hist_bin_edges)
-        call calculate_histogram_counts(data, self%plots(plot_idx)%hist_bin_edges, &
-                                      self%plots(plot_idx)%hist_counts)
-        
-        if (present(density)) then
-            self%plots(plot_idx)%hist_density = density
-            if (density) then
-                call normalize_histogram_density(self%plots(plot_idx)%hist_counts, &
-                                               self%plots(plot_idx)%hist_bin_edges)
-            end if
-        end if
-    end subroutine setup_histogram_bins
-
-    subroutine setup_histogram_plot_properties(self, plot_idx, label, color)
-        !! Configure histogram plot label, color, and style
-        class(figure_t), intent(inout) :: self
-        integer, intent(in) :: plot_idx
-        character(len=*), intent(in), optional :: label
-        real(wp), intent(in), optional :: color(3)
-        
-        integer :: color_idx
-        
-        ! Set label
-        if (present(label)) then
-            self%plots(plot_idx)%label = label
-        else
-            self%plots(plot_idx)%label = ''
-        end if
-        
-        ! Set color
-        if (present(color)) then
-            self%plots(plot_idx)%color = color
-        else
-            color_idx = mod(plot_idx - 1, 6) + 1
-            self%plots(plot_idx)%color = self%colors(:, color_idx)
-        end if
-        
-        ! Set default style
-        self%plots(plot_idx)%linestyle = 'solid'
-        self%plots(plot_idx)%marker = 'None'
-    end subroutine setup_histogram_plot_properties
-
-    subroutine update_data_ranges_pcolormesh(self)
-        !! Update figure data ranges after adding pcolormesh plot
-        class(figure_t), intent(inout) :: self
-        
-        integer :: plot_idx
-        real(wp) :: x_min_plot, x_max_plot, y_min_plot, y_max_plot
-        
-        plot_idx = self%plot_count + 1
-        
-        ! Get data ranges from pcolormesh vertices
-        x_min_plot = minval(self%plots(plot_idx)%pcolormesh_data%x_vertices)
-        x_max_plot = maxval(self%plots(plot_idx)%pcolormesh_data%x_vertices)
-        y_min_plot = minval(self%plots(plot_idx)%pcolormesh_data%y_vertices)
-        y_max_plot = maxval(self%plots(plot_idx)%pcolormesh_data%y_vertices)
-        
-        ! Update figure ranges
-        if (self%plot_count == 0) then
-            self%x_min = x_min_plot
-            self%x_max = x_max_plot
-            self%y_min = y_min_plot
-            self%y_max = y_max_plot
-        else
-            self%x_min = min(self%x_min, x_min_plot)
-            self%x_max = max(self%x_max, x_max_plot)
-            self%y_min = min(self%y_min, y_min_plot)
-            self%y_max = max(self%y_max, y_max_plot)
-        end if
-        
-        self%plot_count = plot_idx
-    end subroutine update_data_ranges_pcolormesh
-
-    subroutine add_boxplot_data(self, data, position, width, label, show_outliers, horizontal, color)
-        !! Add box plot data to internal storage with statistical calculations
-=======
     subroutine add_bar_plot_data(self, positions, values, bar_size, label, color, horizontal)
         !! Add bar chart data to internal storage
->>>>>>> e75f60e9
         class(figure_t), intent(inout) :: self
         real(wp), intent(in) :: positions(:), values(:)
         real(wp), intent(in), optional :: bar_size
@@ -1243,35 +1106,6 @@
         
         integer :: plot_idx, color_idx
         
-<<<<<<< HEAD
-        if (self%plot_count >= self%max_plots) then
-            return
-        end if
-        
-        self%plot_count = self%plot_count + 1
-        plot_idx = self%plot_count
-        
-        ! Expand plots array
-        call expand_plots_array(self, plot_idx)
-        
-        ! Set plot type and copy data
-        self%plots(plot_idx)%plot_type = PLOT_TYPE_BOXPLOT
-        if (allocated(self%plots(plot_idx)%box_data)) deallocate(self%plots(plot_idx)%box_data)
-        allocate(self%plots(plot_idx)%box_data(size(data)))
-        self%plots(plot_idx)%box_data = data
-        
-        ! Set optional parameters
-        if (present(position)) then
-            self%plots(plot_idx)%position = position
-        end if
-        
-        if (present(width)) then
-            self%plots(plot_idx)%width = width
-        end if
-        
-        if (present(show_outliers)) then
-            self%plots(plot_idx)%show_outliers = show_outliers
-=======
         plot_idx = self%plot_count
         self%plots(plot_idx)%plot_type = PLOT_TYPE_BAR
         
@@ -1288,7 +1122,6 @@
             self%plots(plot_idx)%bar_width = bar_size
         else
             self%plots(plot_idx)%bar_width = 0.8_wp
->>>>>>> e75f60e9
         end if
         
         self%plots(plot_idx)%bar_horizontal = horizontal
@@ -1328,7 +1161,7 @@
         integer :: plot_idx
         real(wp) :: x_min_plot, x_max_plot, y_min_plot, y_max_plot
         
-        plot_idx = self%plot_count
+        plot_idx = self%plot_count + 1
         
         ! Get data ranges from pcolormesh vertices
         x_min_plot = minval(self%plots(plot_idx)%pcolormesh_data%x_vertices)
@@ -1564,26 +1397,7 @@
                     y_max_trans = max(y_max_trans, apply_scale_transform(maxval(self%plots(i)%pcolormesh_data%y_vertices), &
                                                                          self%yscale, self%symlog_threshold))
                 end if
-<<<<<<< HEAD
-            else if (self%plots(i)%plot_type == PLOT_TYPE_HISTOGRAM) then
-                if (first_plot) then
-                    ! Store ORIGINAL histogram ranges
-                    x_min_orig = minval(self%plots(i)%x)
-                    x_max_orig = maxval(self%plots(i)%x)
-                    y_min_orig = minval(self%plots(i)%y)
-                    y_max_orig = maxval(self%plots(i)%y)
-                    
-                    ! Calculate transformed ranges for rendering
-                    x_min_trans = apply_scale_transform(x_min_orig, self%xscale, self%symlog_threshold)
-                    x_max_trans = apply_scale_transform(x_max_orig, self%xscale, self%symlog_threshold)
-                    y_min_trans = apply_scale_transform(y_min_orig, self%yscale, self%symlog_threshold)
-                    y_max_trans = apply_scale_transform(y_max_orig, self%yscale, self%symlog_threshold)
-                    first_plot = .false.
-                end if
-            else if (self%plots(i)%plot_type == PLOT_TYPE_BOXPLOT) then
-=======
             else if (self%plots(i)%plot_type == PLOT_TYPE_BAR) then
->>>>>>> e75f60e9
                 if (first_plot) then
                     ! Store ORIGINAL bar chart ranges
                     x_min_orig = minval(self%plots(i)%x)
@@ -1598,34 +1412,11 @@
                     y_max_trans = apply_scale_transform(y_max_orig, self%yscale, self%symlog_threshold)
                     first_plot = .false.
                 else
-<<<<<<< HEAD
-                    ! Update original ranges for subsequent box plot
-                    if (self%plots(i)%horizontal) then
-                        x_min_orig = min(x_min_orig, self%plots(i)%whisker_low)
-                        x_max_orig = max(x_max_orig, self%plots(i)%whisker_high)
-                        if (allocated(self%plots(i)%outliers) .and. size(self%plots(i)%outliers) > 0) then
-                            x_min_orig = min(x_min_orig, minval(self%plots(i)%outliers))
-                            x_max_orig = max(x_max_orig, maxval(self%plots(i)%outliers))
-                        end if
-                        y_min_orig = min(y_min_orig, self%plots(i)%position - self%plots(i)%width * HALF_WIDTH)
-                        y_max_orig = max(y_max_orig, self%plots(i)%position + self%plots(i)%width * HALF_WIDTH)
-                    else
-                        y_min_orig = min(y_min_orig, self%plots(i)%whisker_low)
-                        y_max_orig = max(y_max_orig, self%plots(i)%whisker_high)
-                        if (allocated(self%plots(i)%outliers) .and. size(self%plots(i)%outliers) > 0) then
-                            y_min_orig = min(y_min_orig, minval(self%plots(i)%outliers))
-                            y_max_orig = max(y_max_orig, maxval(self%plots(i)%outliers))
-                        end if
-                        x_min_orig = min(x_min_orig, self%plots(i)%position - self%plots(i)%width * HALF_WIDTH)
-                        x_max_orig = max(x_max_orig, self%plots(i)%position + self%plots(i)%width * HALF_WIDTH)
-                    end if
-=======
                     ! Update original ranges
                     x_min_orig = min(x_min_orig, minval(self%plots(i)%x))
                     x_max_orig = max(x_max_orig, maxval(self%plots(i)%x))
                     y_min_orig = min(y_min_orig, minval(self%plots(i)%y))
                     y_max_orig = max(y_max_orig, maxval(self%plots(i)%y))
->>>>>>> e75f60e9
                     
                     ! Update transformed ranges
                     x_min_trans = min(x_min_trans, apply_scale_transform(minval(self%plots(i)%x), &
@@ -1724,15 +1515,8 @@
                 call render_contour_plot(self, i)
             else if (self%plots(i)%plot_type == PLOT_TYPE_PCOLORMESH) then
                 call render_pcolormesh_plot(self, i)
-<<<<<<< HEAD
-            else if (self%plots(i)%plot_type == PLOT_TYPE_HISTOGRAM) then
-                call render_histogram_plot(self, i)
-            else if (self%plots(i)%plot_type == PLOT_TYPE_BOXPLOT) then
-                call render_boxplot_plot(self, i)
-=======
             else if (self%plots(i)%plot_type == PLOT_TYPE_BAR) then
                 call render_bar_plot(self, i)
->>>>>>> e75f60e9
             end if
         end do
         
@@ -1790,9 +1574,6 @@
         ! Draw lines only if linestyle is not 'None' and we have at least 2 points
         if (linestyle /= 'None' .and. size(self%plots(plot_idx)%x) >= 2) then
             ! Set line width for all backends (2.0 for plot data, 1.0 for axes)
-<<<<<<< HEAD
-            call self%backend%set_line_width(PLOT_LINE_WIDTH)
-=======
             call self%backend%set_line_width(2.0_wp)
             
             ! Check if this is a 3D plot and handle projection
@@ -1930,7 +1711,6 @@
             orig_x_max = ctx%x_max
             orig_y_min = ctx%y_min
             orig_y_max = ctx%y_max
->>>>>>> e75f60e9
             
             ctx%x_min = proj_x_min
             ctx%x_max = proj_x_max
@@ -2239,227 +2019,8 @@
         end do
     end subroutine render_pcolormesh_plot
 
-<<<<<<< HEAD
-    subroutine render_histogram_plot(self, plot_idx)
-        !! Render histogram plot as filled bars
-        class(figure_t), intent(inout) :: self
-        integer, intent(in) :: plot_idx
-        
-        integer :: i, n_bins
-        
-        if (plot_idx > self%plot_count) return
-        if (.not. allocated(self%plots(plot_idx)%hist_bin_edges)) return
-        if (.not. allocated(self%plots(plot_idx)%hist_counts)) return
-        
-        n_bins = size(self%plots(plot_idx)%hist_counts)
-        
-        ! Render each histogram bar as a filled rectangle
-        do i = 1, n_bins
-            if (self%plots(plot_idx)%hist_counts(i) > 0.0_wp) then
-                call render_histogram_bar(self, plot_idx, i)
-            end if
-        end do
-    end subroutine render_histogram_plot
-
-    subroutine render_histogram_bar(self, plot_idx, bin_idx)
-        !! Render individual histogram bar with coordinates and drawing
-        class(figure_t), intent(inout) :: self
-        integer, intent(in) :: plot_idx, bin_idx
-        
-        real(wp) :: x_screen(4), y_screen(4)
-        
-        call transform_histogram_bar_coordinates(self, plot_idx, bin_idx, x_screen, y_screen)
-        call draw_histogram_bar_shape(self, x_screen, y_screen)
-    end subroutine render_histogram_bar
-
-    subroutine transform_histogram_bar_coordinates(self, plot_idx, bin_idx, x_screen, y_screen)
-        !! Transform histogram bar coordinates from data to screen space
-        class(figure_t), intent(inout) :: self
-        integer, intent(in) :: plot_idx, bin_idx
-        real(wp), intent(out) :: x_screen(4), y_screen(4)
-        
-        real(wp) :: x1, y1, x2, y2
-        
-        x1 = self%plots(plot_idx)%hist_bin_edges(bin_idx)
-        x2 = self%plots(plot_idx)%hist_bin_edges(bin_idx+1)
-        y1 = 0.0_wp
-        y2 = self%plots(plot_idx)%hist_counts(bin_idx)
-        
-        x_screen(1) = apply_scale_transform(x1, self%xscale, self%symlog_threshold)
-        y_screen(1) = apply_scale_transform(y1, self%yscale, self%symlog_threshold)
-        x_screen(2) = apply_scale_transform(x2, self%xscale, self%symlog_threshold)
-        y_screen(2) = apply_scale_transform(y1, self%yscale, self%symlog_threshold)
-        x_screen(3) = apply_scale_transform(x2, self%xscale, self%symlog_threshold)
-        y_screen(3) = apply_scale_transform(y2, self%yscale, self%symlog_threshold)
-        x_screen(4) = apply_scale_transform(x1, self%xscale, self%symlog_threshold)
-        y_screen(4) = apply_scale_transform(y2, self%yscale, self%symlog_threshold)
-    end subroutine transform_histogram_bar_coordinates
-
-    subroutine draw_histogram_bar_shape(self, x_screen, y_screen)
-        !! Draw filled rectangle and outline for histogram bar
-        class(figure_t), intent(inout) :: self
-        real(wp), intent(in) :: x_screen(4), y_screen(4)
-        
-        call draw_filled_quad(self%backend, x_screen, y_screen)
-        call self%backend%line(x_screen(1), y_screen(1), x_screen(2), y_screen(2))
-        call self%backend%line(x_screen(2), y_screen(2), x_screen(3), y_screen(3))
-        call self%backend%line(x_screen(3), y_screen(3), x_screen(4), y_screen(4))
-        call self%backend%line(x_screen(4), y_screen(4), x_screen(1), y_screen(1))
-    end subroutine draw_histogram_bar_shape
-
-    subroutine render_boxplot_plot(self, plot_idx)
-        !! Render box plot with quartiles, whiskers, and outliers
-        class(figure_t), intent(inout) :: self
-        integer, intent(in) :: plot_idx
-        
-        if (.not. allocated(self%plots(plot_idx)%box_data)) return
-        
-        ! Set line width for box plot elements
-        call self%backend%set_line_width(BOX_PLOT_LINE_WIDTH)
-        
-        if (self%plots(plot_idx)%horizontal) then
-            call render_horizontal_boxplot(self, plot_idx)
-        else
-            call render_vertical_boxplot(self, plot_idx)
-        end if
-    end subroutine render_boxplot_plot
-
-    subroutine render_horizontal_boxplot(self, plot_idx)
-        !! Render horizontal box plot - data values are in X direction
-        use fortplot_scales, only: apply_scale_transform
-        class(figure_t), intent(inout) :: self
-        integer, intent(in) :: plot_idx
-        
-        real(wp) :: box_left, box_right, box_bottom, box_top
-        real(wp) :: whisker_x1, whisker_y1, whisker_x2, whisker_y2
-        real(wp) :: median_x1, median_y1, median_x2, median_y2
-        real(wp) :: outlier_x, outlier_y
-        integer :: i
-        
-        ! Calculate box boundaries
-        box_left = apply_scale_transform(self%plots(plot_idx)%q1, self%xscale, self%symlog_threshold)
-        box_right = apply_scale_transform(self%plots(plot_idx)%q3, self%xscale, self%symlog_threshold)
-        box_bottom = apply_scale_transform(self%plots(plot_idx)%position - self%plots(plot_idx)%width * HALF_WIDTH, &
-                                         self%yscale, self%symlog_threshold)
-        box_top = apply_scale_transform(self%plots(plot_idx)%position + self%plots(plot_idx)%width * HALF_WIDTH, &
-                                      self%yscale, self%symlog_threshold)
-        
-        ! Draw box rectangle
-        call self%backend%line(box_left, box_bottom, box_right, box_bottom)    ! Bottom
-        call self%backend%line(box_right, box_bottom, box_right, box_top)      ! Right
-        call self%backend%line(box_right, box_top, box_left, box_top)          ! Top
-        call self%backend%line(box_left, box_top, box_left, box_bottom)        ! Left
-        
-        ! Draw median line
-        median_x1 = apply_scale_transform(self%plots(plot_idx)%q2, self%xscale, self%symlog_threshold)
-        median_x2 = median_x1
-        median_y1 = box_bottom
-        median_y2 = box_top
-        call self%backend%line(median_x1, median_y1, median_x2, median_y2)
-        
-        call render_horizontal_whiskers(self, plot_idx, box_left, box_right)
-        call render_horizontal_outliers(self, plot_idx)
-    end subroutine render_horizontal_boxplot
-
-    subroutine render_vertical_boxplot(self, plot_idx)
-        !! Render vertical box plot - data values are in Y direction
-        use fortplot_scales, only: apply_scale_transform
-        class(figure_t), intent(inout) :: self
-        integer, intent(in) :: plot_idx
-        
-        real(wp) :: box_left, box_right, box_bottom, box_top
-        real(wp) :: median_y1, median_y2, median_x1, median_x2
-        
-        ! Calculate box boundaries
-        box_left = apply_scale_transform(self%plots(plot_idx)%position - self%plots(plot_idx)%width * HALF_WIDTH, &
-                                       self%xscale, self%symlog_threshold)
-        box_right = apply_scale_transform(self%plots(plot_idx)%position + self%plots(plot_idx)%width * HALF_WIDTH, &
-                                        self%xscale, self%symlog_threshold)
-        box_bottom = apply_scale_transform(self%plots(plot_idx)%q1, self%yscale, self%symlog_threshold)
-        box_top = apply_scale_transform(self%plots(plot_idx)%q3, self%yscale, self%symlog_threshold)
-        
-        ! Draw box rectangle
-        call self%backend%line(box_left, box_bottom, box_right, box_bottom)    ! Bottom
-        call self%backend%line(box_right, box_bottom, box_right, box_top)      ! Right
-        call self%backend%line(box_right, box_top, box_left, box_top)          ! Top
-        call self%backend%line(box_left, box_top, box_left, box_bottom)        ! Left
-        
-        ! Draw median line
-        median_y1 = apply_scale_transform(self%plots(plot_idx)%q2, self%yscale, self%symlog_threshold)
-        median_y2 = median_y1
-        median_x1 = box_left
-        median_x2 = box_right
-        call self%backend%line(median_x1, median_y1, median_x2, median_y2)
-        
-        call render_vertical_whiskers(self, plot_idx, box_bottom, box_top)
-        call render_vertical_outliers(self, plot_idx)
-    end subroutine render_vertical_boxplot
-
-    subroutine render_horizontal_whiskers(self, plot_idx, box_left, box_right)
-        !! Render whiskers for horizontal box plot
-        use fortplot_scales, only: apply_scale_transform
-        class(figure_t), intent(inout) :: self
-        integer, intent(in) :: plot_idx
-        real(wp), intent(in) :: box_left, box_right
-        
-        real(wp) :: whisker_x1, whisker_y1, whisker_x2, whisker_y2
-        
-        whisker_x1 = apply_scale_transform(self%plots(plot_idx)%whisker_low, self%xscale, self%symlog_threshold)
-        whisker_x2 = apply_scale_transform(self%plots(plot_idx)%whisker_high, self%xscale, self%symlog_threshold)
-        whisker_y1 = apply_scale_transform(self%plots(plot_idx)%position, self%yscale, self%symlog_threshold)
-        whisker_y2 = whisker_y1
-        
-        ! Left whisker
-        call self%backend%line(whisker_x1, whisker_y1, box_left, whisker_y2)
-        ! Right whisker  
-        call self%backend%line(box_right, whisker_y1, whisker_x2, whisker_y2)
-    end subroutine render_horizontal_whiskers
-
-    subroutine render_vertical_whiskers(self, plot_idx, box_bottom, box_top)
-        !! Render whiskers for vertical box plot
-        use fortplot_scales, only: apply_scale_transform
-        class(figure_t), intent(inout) :: self
-        integer, intent(in) :: plot_idx
-        real(wp), intent(in) :: box_bottom, box_top
-        
-        real(wp) :: whisker_y1, whisker_x1, whisker_y2, whisker_x2
-        
-        whisker_y1 = apply_scale_transform(self%plots(plot_idx)%whisker_low, self%yscale, self%symlog_threshold)
-        whisker_y2 = apply_scale_transform(self%plots(plot_idx)%whisker_high, self%yscale, self%symlog_threshold)
-        whisker_x1 = apply_scale_transform(self%plots(plot_idx)%position, self%xscale, self%symlog_threshold)
-        whisker_x2 = whisker_x1
-        
-        ! Bottom whisker
-        call self%backend%line(whisker_x1, whisker_y1, whisker_x2, box_bottom)
-        ! Top whisker
-        call self%backend%line(whisker_x1, box_top, whisker_x2, whisker_y2)
-    end subroutine render_vertical_whiskers
-
-    subroutine render_horizontal_outliers(self, plot_idx)
-        !! Render outliers for horizontal box plot
-        use fortplot_scales, only: apply_scale_transform
-        class(figure_t), intent(inout) :: self
-        integer, intent(in) :: plot_idx
-        
-        real(wp) :: outlier_x, outlier_y
-        integer :: i
-        
-        if (.not. (self%plots(plot_idx)%show_outliers .and. allocated(self%plots(plot_idx)%outliers))) return
-        
-        do i = 1, size(self%plots(plot_idx)%outliers)
-            outlier_x = apply_scale_transform(self%plots(plot_idx)%outliers(i), self%xscale, self%symlog_threshold)
-            outlier_y = apply_scale_transform(self%plots(plot_idx)%position, self%yscale, self%symlog_threshold)
-            call self%backend%draw_marker(outlier_x, outlier_y, 'o')
-        end do
-    end subroutine render_horizontal_outliers
-
-    subroutine render_vertical_outliers(self, plot_idx)
-        !! Render outliers for vertical box plot
-        use fortplot_scales, only: apply_scale_transform
-=======
     subroutine render_bar_plot(self, plot_idx)
         !! Render bar chart as filled rectangles
->>>>>>> e75f60e9
         class(figure_t), intent(inout) :: self
         integer, intent(in) :: plot_idx
         
@@ -2527,9 +2088,9 @@
         real(wp) :: level_values(3)
         integer :: i
         
-        level_values = [z_min + CONTOUR_LEVEL_LOW * (z_max - z_min), &
-                       z_min + CONTOUR_LEVEL_MID * (z_max - z_min), &
-                       z_min + CONTOUR_LEVEL_HIGH * (z_max - z_min)]
+        level_values = [z_min + 0.2_wp * (z_max - z_min), &
+                       z_min + 0.5_wp * (z_max - z_min), &
+                       z_min + 0.8_wp * (z_max - z_min)]
         
         do i = 1, 3
             ! Set color based on contour level
@@ -2797,27 +2358,14 @@
             y_trans(i) = apply_scale_transform(self%plots(plot_idx)%y(i), self%yscale, self%symlog_threshold)
         end do
         
-<<<<<<< HEAD
-        ! Handle case where all points are NaN
-        if (valid_count > 0) then
-            x_range = maxval(x_trans, mask=valid_points) - minval(x_trans, mask=valid_points)
-            y_range = maxval(y_trans, mask=valid_points) - minval(y_trans, mask=valid_points)
-            plot_scale = max(x_range, y_range)
-            if (plot_scale <= 0.0_wp) plot_scale = 1.0_wp
-        else
-            ! All points are NaN, use default scale
-            plot_scale = 1.0_wp
-        end if
-=======
         x_range = maxval(x_trans) - minval(x_trans)
         y_range = maxval(y_trans) - minval(y_trans)
         plot_scale = max(x_range, y_range)
->>>>>>> e75f60e9
         
         ! Define pattern lengths (matplotlib-like)
-        dash_len = plot_scale * DASH_LENGTH_FACTOR
-        dot_len = plot_scale * DOT_LENGTH_FACTOR
-        gap_len = plot_scale * GAP_LENGTH_FACTOR
+        dash_len = plot_scale * 0.03_wp    ! 3% of range
+        dot_len = plot_scale * 0.005_wp    ! 0.5% of range  
+        gap_len = plot_scale * 0.015_wp    ! 1.5% of range
         
         ! Define patterns like matplotlib
         select case (trim(linestyle))
@@ -3055,283 +2603,6 @@
         
         self%plots(plot_index)%y = y_new
     end subroutine set_ydata
-<<<<<<< HEAD
-
-    subroutine create_bin_edges_from_count(data, n_bins, bin_edges)
-        !! Create evenly spaced bin edges from data range
-        real(wp), intent(in) :: data(:)
-        integer, intent(in) :: n_bins
-        real(wp), allocatable, intent(out) :: bin_edges(:)
-        
-        real(wp) :: data_min, data_max, bin_width
-        integer :: i
-        
-        data_min = minval(data)
-        data_max = maxval(data)
-        
-        ! Handle case where all data points are identical
-        if (data_min == data_max) then
-            ! Create bins centered around the single value
-            data_min = data_min - IDENTICAL_VALUE_PADDING
-            data_max = data_max + IDENTICAL_VALUE_PADDING
-        end if
-        
-        ! Add small padding to avoid edge cases
-        bin_width = (data_max - data_min) / real(n_bins, wp)
-        data_min = data_min - bin_width * BIN_EDGE_PADDING_FACTOR
-        data_max = data_max + bin_width * BIN_EDGE_PADDING_FACTOR
-        bin_width = (data_max - data_min) / real(n_bins, wp)
-        
-        allocate(bin_edges(n_bins + 1))
-        do i = 1, n_bins + 1
-            bin_edges(i) = data_min + real(i - 1, wp) * bin_width
-        end do
-    end subroutine create_bin_edges_from_count
-
-    subroutine calculate_histogram_counts(data, bin_edges, counts)
-        !! Calculate histogram bin counts
-        real(wp), intent(in) :: data(:)
-        real(wp), intent(in) :: bin_edges(:)
-        real(wp), allocatable, intent(out) :: counts(:)
-        
-        integer :: n_bins, i, bin_idx
-        
-        n_bins = size(bin_edges) - 1
-        allocate(counts(n_bins))
-        counts = 0.0_wp
-        
-        do i = 1, size(data)
-            bin_idx = find_bin_index(data(i), bin_edges)
-            if (bin_idx > 0 .and. bin_idx <= n_bins) then
-                counts(bin_idx) = counts(bin_idx) + 1.0_wp
-            end if
-        end do
-    end subroutine calculate_histogram_counts
-
-    integer function find_bin_index(value, bin_edges) result(bin_idx)
-        !! Find which bin a value belongs to using binary search
-        real(wp), intent(in) :: value
-        real(wp), intent(in) :: bin_edges(:)
-        
-        integer :: n_bins
-        
-        n_bins = size(bin_edges) - 1
-        bin_idx = 0
-        
-        ! Check if value is outside bin range
-        if (.not. is_value_in_range(value, bin_edges, n_bins)) return
-        
-        ! Handle exact match with upper bound
-        if (value == bin_edges(n_bins + 1)) then
-            bin_idx = n_bins
-            return
-        end if
-        
-        ! Perform binary search
-        bin_idx = binary_search_bins(value, bin_edges, n_bins)
-    end function find_bin_index
-
-    logical function is_value_in_range(value, bin_edges, n_bins) result(in_range)
-        !! Check if value falls within bin range
-        real(wp), intent(in) :: value
-        real(wp), intent(in) :: bin_edges(:)
-        integer, intent(in) :: n_bins
-        
-        in_range = value >= bin_edges(1) .and. value <= bin_edges(n_bins + 1)
-    end function is_value_in_range
-
-    integer function binary_search_bins(value, bin_edges, n_bins) result(bin_idx)
-        !! Binary search to find bin containing value
-        real(wp), intent(in) :: value
-        real(wp), intent(in) :: bin_edges(:)
-        integer, intent(in) :: n_bins
-        
-        integer :: left, right, mid
-        
-        left = 1
-        right = n_bins
-        bin_idx = 0
-        
-        do while (left <= right)
-            mid = (left + right) / 2
-            if (value >= bin_edges(mid) .and. value < bin_edges(mid + 1)) then
-                bin_idx = mid
-                return
-            else if (value < bin_edges(mid)) then
-                right = mid - 1
-            else
-                left = mid + 1
-            end if
-        end do
-    end function binary_search_bins
-
-    subroutine normalize_histogram_density(counts, bin_edges)
-        !! Normalize histogram to probability density
-        real(wp), intent(inout) :: counts(:)
-        real(wp), intent(in) :: bin_edges(:)
-        
-        real(wp) :: total_area, bin_width
-        integer :: i
-        
-        if (size(bin_edges) /= size(counts) + 1) then
-            print *, 'Warning: bin_edges size mismatch in density normalization'
-            return
-        end if
-        
-        total_area = 0.0_wp
-        do i = 1, size(counts)
-            bin_width = bin_edges(i+1) - bin_edges(i)
-            total_area = total_area + counts(i) * bin_width
-        end do
-        
-        if (total_area > 0.0_wp) then
-            counts = counts / total_area
-        end if
-    end subroutine normalize_histogram_density
-
-    subroutine create_histogram_xy_data(bin_edges, counts, x, y)
-        !! Convert histogram data to x,y coordinates for rendering as bars
-        real(wp), intent(in) :: bin_edges(:), counts(:)
-        real(wp), allocatable, intent(out) :: x(:), y(:)
-        
-        integer :: n_bins, i, point_idx
-        
-        n_bins = size(counts)
-        
-        ! Create bar outline: 4 points per bin (bottom-left, top-left, top-right, bottom-right)
-        allocate(x(4 * n_bins + 1), y(4 * n_bins + 1))
-        
-        point_idx = 1
-        do i = 1, n_bins
-            call add_bar_outline_points(bin_edges(i), bin_edges(i+1), counts(i), &
-                                      x, y, point_idx)
-        end do
-        
-        ! Close the shape
-        x(point_idx) = bin_edges(1)
-        y(point_idx) = 0.0_wp
-    end subroutine create_histogram_xy_data
-
-    subroutine add_bar_outline_points(x_left, x_right, count, x, y, point_idx)
-        !! Add the 4 corner points for a single bin outline
-        real(wp), intent(in) :: x_left, x_right, count
-        real(wp), intent(inout) :: x(:), y(:)
-        integer, intent(inout) :: point_idx
-        
-        ! Bottom-left
-        x(point_idx) = x_left
-        y(point_idx) = 0.0_wp
-        point_idx = point_idx + 1
-        
-        ! Top-left
-        x(point_idx) = x_left
-        y(point_idx) = count
-        point_idx = point_idx + 1
-        
-        ! Top-right
-        x(point_idx) = x_right
-        y(point_idx) = count
-        point_idx = point_idx + 1
-        
-        ! Bottom-right
-        x(point_idx) = x_right
-        y(point_idx) = 0.0_wp
-        point_idx = point_idx + 1
-    end subroutine add_bar_outline_points
-
-    function validate_histogram_input(self, data, bins) result(is_valid)
-        !! Validate histogram input parameters
-        class(figure_t), intent(inout) :: self
-        real(wp), intent(in) :: data(:)
-        integer, intent(in), optional :: bins
-        logical :: is_valid
-        
-        is_valid = .true.
-        
-        if (self%plot_count >= self%max_plots) then
-            is_valid = .false.
-            return
-        end if
-        
-        if (size(data) == 0) then
-            is_valid = .false.
-            return
-        end if
-        
-        if (present(bins)) then
-            if (bins <= 0 .or. bins > MAX_SAFE_BINS) then
-                is_valid = .false.
-                return
-            end if
-        end if
-    end function validate_histogram_input
-
-    subroutine add_axis_padding(x_min, x_max, y_min, y_max)
-        !! Add 5% padding to axis ranges
-        real(wp), intent(inout) :: x_min, x_max, y_min, y_max
-        real(wp) :: x_range, y_range
-        
-        x_range = x_max - x_min
-        y_range = y_max - y_min
-        
-        if (x_range > 0.0_wp) then
-            x_min = x_min - 0.05_wp * x_range
-            x_max = x_max + 0.05_wp * x_range
-        else
-            x_min = x_min - 0.5_wp
-            x_max = x_max + 0.5_wp
-        end if
-        
-        if (y_range > 0.0_wp) then
-            y_min = y_min - 0.05_wp * y_range
-            y_max = y_max + 0.05_wp * y_range
-        else
-            y_min = y_min - 0.5_wp
-            y_max = y_max + 0.5_wp
-        end if
-    end subroutine add_axis_padding
-
-    subroutine calculate_subplot_positions(self)
-        !! Calculate pixel positions for each subplot
-        class(figure_t), intent(inout) :: self
-        
-        integer :: i, j
-        real(wp) :: subplot_width, subplot_height
-        real(wp) :: total_hgap, total_vgap
-        real(wp) :: available_width, available_height
-        real(wp) :: x_start, y_start
-        
-        if (.not. allocated(self%subplots_array)) return
-        
-        ! Calculate total gaps
-        total_hgap = self%subplot_hgap * real(self%subplot_cols - 1, wp)
-        total_vgap = self%subplot_vgap * real(self%subplot_rows - 1, wp)
-        
-        ! Calculate available space for subplots
-        available_width = 1.0_wp - self%margin_left - self%margin_right - total_hgap
-        available_height = 1.0_wp - self%margin_top - self%margin_bottom - total_vgap
-        
-        ! Calculate individual subplot size
-        subplot_width = available_width / real(self%subplot_cols, wp)
-        subplot_height = available_height / real(self%subplot_rows, wp)
-        
-        ! Set positions for each subplot
-        y_start = self%margin_top
-        do i = 1, self%subplot_rows
-            x_start = self%margin_left
-            do j = 1, self%subplot_cols
-                self%subplots_array(i,j)%x1 = nint(x_start * real(self%width, wp))
-                self%subplots_array(i,j)%y1 = nint(y_start * real(self%height, wp))
-                self%subplots_array(i,j)%x2 = nint((x_start + subplot_width) * real(self%width, wp))
-                self%subplots_array(i,j)%y2 = nint((y_start + subplot_height) * real(self%height, wp))
-                
-                x_start = x_start + subplot_width + self%subplot_hgap
-            end do
-            y_start = y_start + subplot_height + self%subplot_vgap
-        end do
-    end subroutine calculate_subplot_positions
-=======
->>>>>>> e75f60e9
     
     logical function has_3d_plots(self) result(has_3d)
         !! Check if figure contains any 3D plots
@@ -3386,96 +2657,7 @@
             end if
         end do
         
-<<<<<<< HEAD
-        ! Draw subplot title separately (axes labels are handled by draw_axes_and_labels)
-        call render_subplot_title(self, subplot)
-        
-        ! Reset clipping region
-        ! TODO: Add clipping support to backends
-        ! select type (backend => self%backend)
-        ! type is (png_context)
-        !     call backend%reset_clip_region()
-        ! end select
-        
-        ! Restore figure ranges
-        self%x_min = old_x_min
-        self%x_max = old_x_max
-        self%y_min = old_y_min
-        self%y_max = old_y_max
-        
-        ! Restore plot area (backend-specific)
-        select type (backend => self%backend)
-        type is (png_context)
-            backend%plot_area%left = old_plot_left
-            backend%plot_area%bottom = old_plot_bottom
-            backend%plot_area%width = old_plot_width
-            backend%plot_area%height = old_plot_height
-        type is (pdf_context)
-            backend%plot_area%left = old_plot_left
-            backend%plot_area%bottom = old_plot_bottom
-            backend%plot_area%width = old_plot_width
-            backend%plot_area%height = old_plot_height
-        end select
-    end subroutine render_single_subplot
-    
-    subroutine setup_subplot_coordinate_system(self, subplot)
-        !! Setup coordinate system for a subplot
-        class(figure_t), intent(inout) :: self
-        type(subplot_t), intent(in) :: subplot
-        
-        ! Set backend coordinate system to subplot data ranges
-        self%backend%x_min = subplot%x_min
-        self%backend%x_max = subplot%x_max
-        self%backend%y_min = subplot%y_min
-        self%backend%y_max = subplot%y_max
-        
-        ! Update backend plot area to subplot boundaries
-        ! This ensures drawing is constrained to the subplot region
-        select type (backend => self%backend)
-        type is (png_context)
-            backend%plot_area%left = subplot%x1
-            backend%plot_area%bottom = subplot%y1
-            backend%plot_area%width = subplot%x2 - subplot%x1
-            backend%plot_area%height = subplot%y2 - subplot%y1
-        type is (pdf_context)
-            backend%plot_area%left = subplot%x1
-            backend%plot_area%bottom = subplot%y1
-            backend%plot_area%width = subplot%x2 - subplot%x1
-            backend%plot_area%height = subplot%y2 - subplot%y1
-        type is (ascii_context)
-            ! ASCII backend doesn't support subplots yet
-        end select
-    end subroutine setup_subplot_coordinate_system
-    
-    subroutine render_subplot_axes(self, subplot)
-        !! Render axes for a subplot
-        class(figure_t), intent(inout) :: self
-        type(subplot_t), intent(in) :: subplot
-        
-        ! Use the backend's proper axes drawing functions
-        select type (backend => self%backend)
-        type is (png_context)
-            ! Draw axes with ticks and axis labels, but NOT title (we'll draw that separately)
-            call draw_axes_and_labels(backend, self%xscale, self%yscale, self%symlog_threshold, &
-                                    subplot%x_min, subplot%x_max, subplot%y_min, subplot%y_max, &
-                                    title="", xlabel=subplot%xlabel, ylabel=subplot%ylabel, &
-                                    grid_enabled=self%grid_enabled, grid_axis=self%grid_axis, grid_which=self%grid_which, &
-                                    grid_alpha=self%grid_alpha, grid_linestyle=self%grid_linestyle, grid_color=self%grid_color)
-        type is (pdf_context)
-            ! Draw axes with ticks and axis labels, but NOT title (we'll draw that separately)
-            call draw_pdf_axes_and_labels(backend, self%xscale, self%yscale, self%symlog_threshold, &
-                                        subplot%x_min, subplot%x_max, subplot%y_min, subplot%y_max, &
-                                        title="", xlabel=subplot%xlabel, ylabel=subplot%ylabel, &
-                                        grid_enabled=self%grid_enabled, grid_axis=self%grid_axis, grid_which=self%grid_which, &
-                                        grid_alpha=self%grid_alpha, grid_linestyle=self%grid_linestyle, grid_color=self%grid_color)
-        type is (ascii_context)
-            ! ASCII backend doesn't support subplots yet
-            ! Could draw a simple frame here if needed
-        end select
-    end subroutine render_subplot_axes
-=======
     end subroutine prepare_gltf_data
->>>>>>> e75f60e9
     
     subroutine ensure_directory_exists(filename)
         !! Create directory path for output file if it doesn't exist
@@ -3613,15 +2795,7 @@
             return
         end if
         
-<<<<<<< HEAD
-        ! Transform to screen coordinates
-        ! Note: Y is flipped because screen coordinates have origin at top-left
-        screen_x = real(subplot%x1, wp) + x_norm * subplot_width
-        screen_y = real(subplot%y2, wp) - y_norm * subplot_height
-    end subroutine transform_subplot_coordinates
-=======
         self%plots(self%plot_count) = plot_data
     end subroutine errorbar
 
->>>>>>> e75f60e9
 end module fortplot_figure_core