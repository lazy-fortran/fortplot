--- conflicted
+++ resolved
@@ -24,22 +24,15 @@
     implicit none
 
     private
-<<<<<<< HEAD
-    public :: figure_t, plot_data_t
-    public :: PLOT_TYPE_LINE, PLOT_TYPE_CONTOUR, PLOT_TYPE_PCOLORMESH, PLOT_TYPE_BAR
-=======
     public :: figure_t, plot_data_t, subplot_t
-    public :: PLOT_TYPE_LINE, PLOT_TYPE_CONTOUR, PLOT_TYPE_PCOLORMESH, PLOT_TYPE_HISTOGRAM, PLOT_TYPE_BOXPLOT
->>>>>>> f8c99517
+    public :: PLOT_TYPE_LINE, PLOT_TYPE_CONTOUR, PLOT_TYPE_PCOLORMESH, PLOT_TYPE_BAR, PLOT_TYPE_HISTOGRAM, PLOT_TYPE_BOXPLOT
 
     integer, parameter :: PLOT_TYPE_LINE = 1
     integer, parameter :: PLOT_TYPE_CONTOUR = 2
     integer, parameter :: PLOT_TYPE_PCOLORMESH = 3
-<<<<<<< HEAD
     integer, parameter :: PLOT_TYPE_BAR = 4
-=======
-    integer, parameter :: PLOT_TYPE_HISTOGRAM = 4
-    integer, parameter :: PLOT_TYPE_BOXPLOT = 5
+    integer, parameter :: PLOT_TYPE_HISTOGRAM = 5
+    integer, parameter :: PLOT_TYPE_BOXPLOT = 6
 
     ! Histogram constants
     integer, parameter :: DEFAULT_HISTOGRAM_BINS = 10
@@ -51,21 +44,6 @@
     real(wp), parameter :: BOX_PLOT_LINE_WIDTH = 2.0_wp
     real(wp), parameter :: HALF_WIDTH = 0.5_wp
     real(wp), parameter :: IQR_WHISKER_MULTIPLIER = 1.5_wp
-    
-    ! Line rendering constants
-    real(wp), parameter :: PLOT_LINE_WIDTH = 2.0_wp
-    real(wp), parameter :: AXIS_LINE_WIDTH = 1.0_wp
-    
-    ! Contour level constants
-    real(wp), parameter :: CONTOUR_LEVEL_LOW = 0.2_wp
-    real(wp), parameter :: CONTOUR_LEVEL_MID = 0.5_wp
-    real(wp), parameter :: CONTOUR_LEVEL_HIGH = 0.8_wp
-    
-    ! Line style pattern constants (as percentage of plot scale)
-    real(wp), parameter :: DASH_LENGTH_FACTOR = 0.03_wp
-    real(wp), parameter :: DOT_LENGTH_FACTOR = 0.005_wp
-    real(wp), parameter :: GAP_LENGTH_FACTOR = 0.015_wp
->>>>>>> f8c99517
 
     type :: plot_data_t
         !! Data container for individual plots
@@ -82,12 +60,10 @@
         logical :: show_colorbar = .true.
         ! Pcolormesh data
         type(pcolormesh_t) :: pcolormesh_data
-<<<<<<< HEAD
         ! Bar chart data
         real(wp), allocatable :: bar_x(:), bar_heights(:)
         real(wp) :: bar_width = 0.8_wp
         logical :: bar_horizontal = .false.
-=======
         ! Histogram data
         real(wp), allocatable :: hist_bin_edges(:)
         real(wp), allocatable :: hist_counts(:)
@@ -101,7 +77,6 @@
         real(wp) :: q1, q2, q3  ! Quartiles
         real(wp) :: whisker_low, whisker_high
         real(wp), allocatable :: outliers(:)
->>>>>>> f8c99517
         ! Common properties
         real(wp), dimension(3) :: color
         character(len=:), allocatable :: label
@@ -118,12 +93,8 @@
         character(len=:), allocatable :: title
         character(len=:), allocatable :: xlabel
         character(len=:), allocatable :: ylabel
-        real(wp) :: x_min = 0.0_wp, x_max = 1.0_wp
-        real(wp) :: y_min = 0.0_wp, y_max = 1.0_wp
-        logical :: xlim_set = .false.
-        logical :: ylim_set = .false.
-        ! Subplot position in pixels
-        integer :: x1, y1, x2, y2
+        character(len=10) :: xscale = 'linear'
+        character(len=10) :: yscale = 'linear'
     end type subplot_t
 
     type :: figure_t
@@ -179,25 +150,9 @@
         ! Line drawing properties
         real(wp) :: current_line_width = 1.0_wp
         
-        ! Grid line properties
-        logical :: grid_enabled = .false.
-        character(len=10) :: grid_axis = 'both'
-        character(len=10) :: grid_which = 'major'
-        real(wp) :: grid_alpha = 0.3_wp
-        character(len=10) :: grid_linestyle = '-'
-        real(wp), dimension(3) :: grid_color = [0.5_wp, 0.5_wp, 0.5_wp]
-        
         ! Streamline data (temporary placeholder)
         type(plot_data_t), allocatable :: streamlines(:)
         logical :: has_error = .false.
-
-        ! Subplot management
-        integer :: subplot_rows = 0
-        integer :: subplot_cols = 0
-        type(subplot_t), allocatable :: subplots_array(:,:)
-        logical :: using_subplots = .false.
-        real(wp) :: subplot_hgap = 0.05_wp  ! Horizontal gap between subplots
-        real(wp) :: subplot_vgap = 0.08_wp  ! Vertical gap between subplots (increased for titles)
 
     contains
         procedure :: initialize
@@ -205,13 +160,10 @@
         procedure :: add_contour
         procedure :: add_contour_filled
         procedure :: add_pcolormesh
-<<<<<<< HEAD
         procedure :: bar
         procedure :: barh
-=======
         procedure :: hist
         procedure :: boxplot
->>>>>>> f8c99517
         procedure :: streamplot
         procedure :: savefig
         procedure :: set_xlabel
@@ -222,19 +174,10 @@
         procedure :: set_xlim
         procedure :: set_ylim
         procedure :: set_line_width
-        procedure :: grid
         procedure :: set_ydata
         procedure :: legend => figure_legend
         procedure :: show
         procedure :: clear_streamlines
-        ! Subplot methods
-        procedure :: subplots
-        procedure :: subplot_plot
-        procedure :: subplot_plot_count
-        procedure :: subplot_set_title
-        procedure :: subplot_set_xlabel
-        procedure :: subplot_set_ylabel
-        procedure :: subplot_title => get_subplot_title
         final :: destroy
     end type figure_t
 
@@ -274,6 +217,7 @@
         character(len=20) :: parsed_marker, parsed_linestyle
         
         if (self%plot_count >= self%max_plots) then
+            write(*, '(A)') 'Warning: Maximum number of plots reached'
             return
         end if
         
@@ -298,6 +242,7 @@
         character(len=*), intent(in), optional :: label
         
         if (self%plot_count >= self%max_plots) then
+            write(*, '(A)') 'Warning: Maximum number of plots reached'
             return
         end if
         
@@ -316,6 +261,7 @@
         logical, intent(in), optional :: show_colorbar
         
         if (self%plot_count >= self%max_plots) then
+            write(*, '(A)') 'Warning: Maximum number of plots reached'
             return
         end if
         
@@ -346,7 +292,6 @@
         call update_data_ranges_pcolormesh(self)
     end subroutine add_pcolormesh
 
-<<<<<<< HEAD
     subroutine bar(self, x, heights, width, label, color)
         !! Add vertical bar chart to figure
         !!
@@ -418,52 +363,6 @@
         call add_bar_plot_data(self, y, widths, height, label, color, .true.)
         call update_data_ranges(self)
     end subroutine barh
-=======
-    subroutine hist(self, data, bins, density, label, color)
-        !! Add histogram plot to figure with automatic or custom binning
-        !!
-        !! Arguments:
-        !!   data: Input data array to create histogram from
-        !!   bins: Optional - number of bins (integer, default: 10)
-        !!   density: Optional - normalize to probability density (default: false)
-        !!   label: Optional - histogram label for legend
-        !!   color: Optional - histogram color
-        class(figure_t), intent(inout) :: self
-        real(wp), intent(in) :: data(:)
-        integer, intent(in), optional :: bins
-        logical, intent(in), optional :: density
-        character(len=*), intent(in), optional :: label
-        real(wp), intent(in), optional :: color(3)
-        
-        if (.not. validate_histogram_input(self, data, bins)) return
-        
-        self%plot_count = self%plot_count + 1
-        
-        call add_histogram_plot_data(self, data, bins, density, label, color)
-        call update_data_ranges(self)
-    end subroutine hist
-
-    subroutine boxplot(self, data, position, width, label, show_outliers, horizontal, color)
-        !! Add box plot to figure using statistical data
-        class(figure_t), intent(inout) :: self
-        real(wp), intent(in) :: data(:)
-        real(wp), intent(in), optional :: position
-        real(wp), intent(in), optional :: width
-        character(len=*), intent(in), optional :: label
-        logical, intent(in), optional :: show_outliers
-        logical, intent(in), optional :: horizontal
-        real(wp), intent(in), optional :: color(3)
-        
-        ! Basic input validation (following NO DEFENSIVE PROGRAMMING principle)
-        if (size(data) < 1) then
-            print *, "Warning: Box plot requires at least 1 data point"
-            return
-        end if
-        
-        call add_boxplot_data(self, data, position, width, label, show_outliers, horizontal, color)
-        call update_data_ranges_boxplot(self)
-    end subroutine boxplot
->>>>>>> f8c99517
 
     subroutine streamplot(self, x, y, u, v, density, color, linewidth, rtol, atol, max_time)
         !! Add streamline plot to figure using matplotlib-compatible algorithm
@@ -585,6 +484,7 @@
         call render_figure(self)
         call self%backend%save(filename)
         
+        write(*, '(A, A, A)') 'Saved figure: ', trim(filename)
         
         ! If blocking requested, wait for user input
         if (do_block) then
@@ -686,239 +586,13 @@
         self%current_line_width = width
     end subroutine set_line_width
 
-    subroutine grid(self, enable, axis, which, alpha, linestyle, color)
-        !! Enable/disable and customize grid lines
-        class(figure_t), intent(inout) :: self
-        logical, intent(in), optional :: enable
-        character(len=*), intent(in), optional :: axis, which, linestyle
-        real(wp), intent(in), optional :: alpha
-        real(wp), intent(in), optional :: color(3)
-        
-        if (present(enable)) then
-            self%grid_enabled = enable
-        end if
-        
-        if (present(axis)) then
-            if (axis == 'x' .or. axis == 'y' .or. axis == 'both') then
-                self%grid_axis = axis
-                self%grid_enabled = .true.
-            else
-                print *, 'Warning: Invalid axis value. Use "x", "y", or "both"'
-            end if
-        end if
-        
-        if (present(which)) then
-            if (which == 'major' .or. which == 'minor') then
-                self%grid_which = which
-                self%grid_enabled = .true.
-            else
-                print *, 'Warning: Invalid which value. Use "major" or "minor"'
-            end if
-        end if
-        
-        if (present(alpha)) then
-            if (alpha >= 0.0_wp .and. alpha <= 1.0_wp) then
-                self%grid_alpha = alpha
-                self%grid_enabled = .true.
-            else
-                print *, 'Warning: Alpha must be between 0.0 and 1.0'
-            end if
-        end if
-        
-        if (present(linestyle)) then
-            self%grid_linestyle = linestyle
-            self%grid_enabled = .true.
-        end if
-        
-        if (present(color)) then
-            self%grid_color = color
-            self%grid_enabled = .true.
-        end if
-    end subroutine grid
-
     subroutine destroy(self)
         !! Clean up figure resources
         type(figure_t), intent(inout) :: self
         
         if (allocated(self%plots)) deallocate(self%plots)
         if (allocated(self%backend)) deallocate(self%backend)
-        if (allocated(self%subplots_array)) deallocate(self%subplots_array)
     end subroutine destroy
-
-    subroutine subplots(self, rows, cols, hgap, vgap)
-        !! Create subplot grid layout
-        class(figure_t), intent(inout) :: self
-        integer, intent(in) :: rows, cols
-        real(wp), intent(in), optional :: hgap, vgap
-        
-        integer :: i, j
-        
-        self%subplot_rows = rows
-        self%subplot_cols = cols
-        self%using_subplots = .true.
-        
-        if (present(hgap)) self%subplot_hgap = hgap
-        if (present(vgap)) self%subplot_vgap = vgap
-        
-        ! Increase top margin to accommodate subplot titles
-        self%margin_top = 0.10_wp  ! 10% instead of default 5%
-        
-        ! Allocate subplot array
-        if (allocated(self%subplots_array)) deallocate(self%subplots_array)
-        allocate(self%subplots_array(rows, cols))
-        
-        ! Initialize each subplot
-        do i = 1, rows
-            do j = 1, cols
-                allocate(self%subplots_array(i,j)%plots(self%subplots_array(i,j)%max_plots))
-                self%subplots_array(i,j)%plot_count = 0
-            end do
-        end do
-        
-        ! Calculate subplot positions
-        call calculate_subplot_positions(self)
-    end subroutine subplots
-    
-    subroutine subplot_plot(self, row, col, x, y, label, linestyle, color, marker)
-        !! Add plot to specific subplot
-        class(figure_t), intent(inout) :: self
-        integer, intent(in) :: row, col
-        real(wp), intent(in) :: x(:), y(:)
-        character(len=*), intent(in), optional :: label, linestyle, marker
-        real(wp), intent(in), optional :: color(3)
-        
-        integer :: plot_idx
-        
-        if (.not. allocated(self%subplots_array)) then
-            print *, "Error: Subplots not initialized. Call subplots() first."
-            return
-        end if
-        
-        if (row < 1 .or. row > self%subplot_rows .or. col < 1 .or. col > self%subplot_cols) then
-            print *, "Error: Invalid subplot position"
-            return
-        end if
-        
-        ! Add plot to subplot
-        plot_idx = self%subplots_array(row, col)%plot_count + 1
-        if (plot_idx > self%subplots_array(row, col)%max_plots) then
-            print *, "Warning: Maximum plots reached for subplot"
-            return
-        end if
-        
-        self%subplots_array(row, col)%plots(plot_idx)%plot_type = PLOT_TYPE_LINE
-        
-        ! Allocate and copy data
-        allocate(self%subplots_array(row, col)%plots(plot_idx)%x(size(x)))
-        allocate(self%subplots_array(row, col)%plots(plot_idx)%y(size(y)))
-        self%subplots_array(row, col)%plots(plot_idx)%x = x
-        self%subplots_array(row, col)%plots(plot_idx)%y = y
-        
-        ! Set optional parameters
-        if (present(label)) then
-            self%subplots_array(row, col)%plots(plot_idx)%label = label
-        end if
-        
-        if (present(linestyle)) then
-            self%subplots_array(row, col)%plots(plot_idx)%linestyle = linestyle
-        end if
-        
-        if (present(marker)) then
-            self%subplots_array(row, col)%plots(plot_idx)%marker = marker
-        end if
-        
-        if (present(color)) then
-            self%subplots_array(row, col)%plots(plot_idx)%color = color
-        else
-            ! Use default color cycling
-            self%subplots_array(row, col)%plots(plot_idx)%color = &
-                self%colors(:, mod(plot_idx - 1, 6) + 1)
-        end if
-        
-        self%subplots_array(row, col)%plot_count = plot_idx
-        
-        ! Update subplot data ranges
-        call update_subplot_ranges(self, row, col)
-    end subroutine subplot_plot
-    
-    function subplot_plot_count(self, row, col) result(count)
-        !! Get number of plots in specific subplot
-        class(figure_t), intent(in) :: self
-        integer, intent(in) :: row, col
-        integer :: count
-        
-        count = 0
-        if (allocated(self%subplots_array)) then
-            if (row >= 1 .and. row <= self%subplot_rows .and. &
-                col >= 1 .and. col <= self%subplot_cols) then
-                count = self%subplots_array(row, col)%plot_count
-            end if
-        end if
-    end function subplot_plot_count
-    
-    subroutine subplot_set_title(self, row, col, title)
-        !! Set title for specific subplot
-        class(figure_t), intent(inout) :: self
-        integer, intent(in) :: row, col
-        character(len=*), intent(in) :: title
-        
-        if (allocated(self%subplots_array)) then
-            if (row >= 1 .and. row <= self%subplot_rows .and. &
-                col >= 1 .and. col <= self%subplot_cols) then
-                self%subplots_array(row, col)%title = title
-            end if
-        end if
-    end subroutine subplot_set_title
-    
-    subroutine subplot_set_xlabel(self, row, col, label)
-        !! Set x-axis label for specific subplot
-        class(figure_t), intent(inout) :: self
-        integer, intent(in) :: row, col
-        character(len=*), intent(in) :: label
-        
-        if (allocated(self%subplots_array)) then
-            if (row >= 1 .and. row <= self%subplot_rows .and. &
-                col >= 1 .and. col <= self%subplot_cols) then
-                self%subplots_array(row, col)%xlabel = label
-            end if
-        end if
-    end subroutine subplot_set_xlabel
-    
-    subroutine subplot_set_ylabel(self, row, col, label)
-        !! Set y-axis label for specific subplot
-        class(figure_t), intent(inout) :: self
-        integer, intent(in) :: row, col
-        character(len=*), intent(in) :: label
-        
-        if (allocated(self%subplots_array)) then
-            if (row >= 1 .and. row <= self%subplot_rows .and. &
-                col >= 1 .and. col <= self%subplot_cols) then
-                self%subplots_array(row, col)%ylabel = label
-            end if
-        end if
-    end subroutine subplot_set_ylabel
-    
-    function get_subplot_title(self, row, col) result(title)
-        !! Get title of specific subplot
-        class(figure_t), intent(in) :: self
-        integer, intent(in) :: row, col
-        character(len=:), allocatable :: title
-        
-        if (allocated(self%subplots_array)) then
-            if (row >= 1 .and. row <= self%subplot_rows .and. &
-                col >= 1 .and. col <= self%subplot_cols) then
-                if (allocated(self%subplots_array(row, col)%title)) then
-                    title = self%subplots_array(row, col)%title
-                else
-                    title = ""
-                end if
-            else
-                title = ""
-            end if
-        else
-            title = ""
-        end if
-    end function get_subplot_title
 
     ! Private helper routines (implementation details)
     
@@ -1116,7 +790,6 @@
         call self%plots(plot_idx)%pcolormesh_data%get_data_range()
     end subroutine add_pcolormesh_plot_data
 
-<<<<<<< HEAD
     subroutine add_bar_plot_data(self, positions, values, bar_size, label, color, horizontal)
         !! Add bar chart data to internal storage
         class(figure_t), intent(inout) :: self
@@ -1147,72 +820,6 @@
         end if
         
         self%plots(plot_idx)%bar_horizontal = horizontal
-=======
-    subroutine add_histogram_plot_data(self, data, bins, density, label, color)
-        !! Add histogram data to internal storage with binning
-        class(figure_t), intent(inout) :: self
-        real(wp), intent(in) :: data(:)
-        integer, intent(in), optional :: bins
-        logical, intent(in), optional :: density
-        character(len=*), intent(in), optional :: label
-        real(wp), intent(in), optional :: color(3)
-        
-        integer :: plot_idx
-        
-        plot_idx = self%plot_count
-        self%plots(plot_idx)%plot_type = PLOT_TYPE_HISTOGRAM
-        
-        ! Setup bins and calculate histogram data
-        call setup_histogram_bins(self, plot_idx, data, bins, density)
-        
-        ! Create x,y data for bar rendering
-        call create_histogram_xy_data(self%plots(plot_idx)%hist_bin_edges, &
-                                    self%plots(plot_idx)%hist_counts, &
-                                    self%plots(plot_idx)%x, &
-                                    self%plots(plot_idx)%y)
-        
-        ! Configure plot properties
-        call setup_histogram_plot_properties(self, plot_idx, label, color)
-    end subroutine add_histogram_plot_data
-
-    subroutine setup_histogram_bins(self, plot_idx, data, bins, density)
-        !! Setup histogram binning and calculate counts
-        class(figure_t), intent(inout) :: self
-        integer, intent(in) :: plot_idx
-        real(wp), intent(in) :: data(:)
-        integer, intent(in), optional :: bins
-        logical, intent(in), optional :: density
-        
-        integer :: n_bins
-        
-        if (present(bins)) then
-            n_bins = bins
-        else
-            n_bins = DEFAULT_HISTOGRAM_BINS
-        end if
-        
-        call create_bin_edges_from_count(data, n_bins, self%plots(plot_idx)%hist_bin_edges)
-        call calculate_histogram_counts(data, self%plots(plot_idx)%hist_bin_edges, &
-                                      self%plots(plot_idx)%hist_counts)
-        
-        if (present(density)) then
-            self%plots(plot_idx)%hist_density = density
-            if (density) then
-                call normalize_histogram_density(self%plots(plot_idx)%hist_counts, &
-                                               self%plots(plot_idx)%hist_bin_edges)
-            end if
-        end if
-    end subroutine setup_histogram_bins
-
-    subroutine setup_histogram_plot_properties(self, plot_idx, label, color)
-        !! Configure histogram plot label, color, and style
-        class(figure_t), intent(inout) :: self
-        integer, intent(in) :: plot_idx
-        character(len=*), intent(in), optional :: label
-        real(wp), intent(in), optional :: color(3)
-        
-        integer :: color_idx
->>>>>>> f8c99517
         
         ! Set label
         if (present(label)) then
@@ -1229,7 +836,6 @@
             self%plots(plot_idx)%color = self%colors(:, color_idx)
         end if
         
-<<<<<<< HEAD
         ! Set default bar style
         self%plots(plot_idx)%linestyle = 'solid'
         self%plots(plot_idx)%marker = 'None'
@@ -1242,12 +848,6 @@
                                self%plots(plot_idx)%x, &
                                self%plots(plot_idx)%y)
     end subroutine add_bar_plot_data
-=======
-        ! Set default style
-        self%plots(plot_idx)%linestyle = 'solid'
-        self%plots(plot_idx)%marker = 'None'
-    end subroutine setup_histogram_plot_properties
->>>>>>> f8c99517
 
     subroutine update_data_ranges_pcolormesh(self)
         !! Update figure data ranges after adding pcolormesh plot
@@ -1280,352 +880,6 @@
         self%plot_count = plot_idx
     end subroutine update_data_ranges_pcolormesh
 
-    subroutine add_boxplot_data(self, data, position, width, label, show_outliers, horizontal, color)
-        !! Add box plot data to internal storage with statistical calculations
-        class(figure_t), intent(inout) :: self
-        real(wp), intent(in) :: data(:)
-        real(wp), intent(in), optional :: position
-        real(wp), intent(in), optional :: width
-        character(len=*), intent(in), optional :: label
-        logical, intent(in), optional :: show_outliers
-        logical, intent(in), optional :: horizontal
-        real(wp), intent(in), optional :: color(3)
-        
-        integer :: plot_idx, color_idx
-        
-        if (self%plot_count >= self%max_plots) then
-            return
-        end if
-        
-        self%plot_count = self%plot_count + 1
-        plot_idx = self%plot_count
-        
-        ! Expand plots array
-        call expand_plots_array(self, plot_idx)
-        
-        ! Set plot type and copy data
-        self%plots(plot_idx)%plot_type = PLOT_TYPE_BOXPLOT
-        if (allocated(self%plots(plot_idx)%box_data)) deallocate(self%plots(plot_idx)%box_data)
-        allocate(self%plots(plot_idx)%box_data(size(data)))
-        self%plots(plot_idx)%box_data = data
-        
-        ! Set optional parameters
-        if (present(position)) then
-            self%plots(plot_idx)%position = position
-        end if
-        
-        if (present(width)) then
-            self%plots(plot_idx)%width = width
-        end if
-        
-        if (present(show_outliers)) then
-            self%plots(plot_idx)%show_outliers = show_outliers
-        end if
-        
-        if (present(horizontal)) then
-            self%plots(plot_idx)%horizontal = horizontal
-        end if
-        
-        if (present(label)) then
-            self%plots(plot_idx)%label = label
-        end if
-        
-        ! Set color
-        if (present(color)) then
-            self%plots(plot_idx)%color = color
-        else
-            color_idx = mod(plot_idx - 1, 6) + 1
-            self%plots(plot_idx)%color = self%colors(:, color_idx)
-        end if
-        
-        ! Calculate statistics
-        call calculate_box_statistics(self%plots(plot_idx))
-    end subroutine add_boxplot_data
-
-    subroutine expand_plots_array(self, required_size)
-        !! Expand plots array if needed to accommodate new plot
-        class(figure_t), intent(inout) :: self
-        integer, intent(in) :: required_size
-        
-        ! Simple check - the plots array should already be allocated in initialize
-        ! This is just a placeholder to satisfy the call
-        if (.not. allocated(self%plots)) then
-            allocate(self%plots(self%max_plots))
-        end if
-    end subroutine expand_plots_array
-
-    subroutine update_data_ranges_boxplot(self)
-        !! Update figure data ranges after adding box plot
-        class(figure_t), intent(inout) :: self
-        
-        integer :: plot_idx
-        real(wp) :: x_min_plot, x_max_plot, y_min_plot, y_max_plot
-        
-        plot_idx = self%plot_count
-        
-        if (self%plots(plot_idx)%horizontal) then
-            ! Horizontal box plot - data range is in X direction
-            x_min_plot = self%plots(plot_idx)%whisker_low
-            x_max_plot = self%plots(plot_idx)%whisker_high
-            if (allocated(self%plots(plot_idx)%outliers)) then
-                if (size(self%plots(plot_idx)%outliers) > 0) then
-                    x_min_plot = min(x_min_plot, minval(self%plots(plot_idx)%outliers))
-                    x_max_plot = max(x_max_plot, maxval(self%plots(plot_idx)%outliers))
-                end if
-            end if
-            y_min_plot = self%plots(plot_idx)%position - self%plots(plot_idx)%width * HALF_WIDTH
-            y_max_plot = self%plots(plot_idx)%position + self%plots(plot_idx)%width * HALF_WIDTH
-        else
-            ! Vertical box plot - data range is in Y direction
-            y_min_plot = self%plots(plot_idx)%whisker_low
-            y_max_plot = self%plots(plot_idx)%whisker_high
-            if (allocated(self%plots(plot_idx)%outliers)) then
-                if (size(self%plots(plot_idx)%outliers) > 0) then
-                    y_min_plot = min(y_min_plot, minval(self%plots(plot_idx)%outliers))
-                    y_max_plot = max(y_max_plot, maxval(self%plots(plot_idx)%outliers))
-                end if
-            end if
-            x_min_plot = self%plots(plot_idx)%position - self%plots(plot_idx)%width * HALF_WIDTH
-            x_max_plot = self%plots(plot_idx)%position + self%plots(plot_idx)%width * HALF_WIDTH
-        end if
-        
-        ! Update figure ranges
-        if (self%plot_count == 0) then
-            self%x_min = x_min_plot
-            self%x_max = x_max_plot
-            self%y_min = y_min_plot
-            self%y_max = y_max_plot
-        else
-            self%x_min = min(self%x_min, x_min_plot)
-            self%x_max = max(self%x_max, x_max_plot)
-            self%y_min = min(self%y_min, y_min_plot)
-            self%y_max = max(self%y_max, y_max_plot)
-        end if
-        
-        self%plot_count = plot_idx
-    end subroutine update_data_ranges_boxplot
-
-    subroutine calculate_box_statistics(plot_data)
-        !! Calculate quartiles, whiskers, and outliers for box plot
-        type(plot_data_t), intent(inout) :: plot_data
-        
-        real(wp), allocatable :: sorted_data(:)
-        
-        if (.not. allocated(plot_data%box_data)) return
-        if (size(plot_data%box_data) < 1) return
-        
-        call sort_data(plot_data%box_data, sorted_data)
-        call calculate_quartiles(sorted_data, plot_data)
-        call calculate_whiskers(sorted_data, plot_data)
-        call identify_outliers(sorted_data, plot_data)
-    end subroutine calculate_box_statistics
-    
-    subroutine sort_data(input_data, sorted_data)
-        !! Sort input data using quicksort algorithm
-        real(wp), intent(in) :: input_data(:)
-        real(wp), allocatable, intent(out) :: sorted_data(:)
-        
-        integer :: n
-        
-        n = size(input_data)
-        allocate(sorted_data(n))
-        sorted_data = input_data
-        call quicksort(sorted_data, 1, n)
-    end subroutine sort_data
-    
-    subroutine calculate_quartiles(sorted_data, plot_data)
-        !! Calculate Q1, Q2 (median), Q3 from sorted data
-        real(wp), intent(in) :: sorted_data(:)
-        type(plot_data_t), intent(inout) :: plot_data
-        
-        integer :: n, q1_idx, q2_idx, q3_idx
-        
-        n = size(sorted_data)
-        
-        if (n == 1) then
-            plot_data%q1 = sorted_data(1)
-            plot_data%q2 = sorted_data(1)
-            plot_data%q3 = sorted_data(1)
-        else if (n == 2) then
-            plot_data%q1 = sorted_data(1)
-            plot_data%q2 = (sorted_data(1) + sorted_data(2)) * HALF_WIDTH
-            plot_data%q3 = sorted_data(2)
-        else
-            call calculate_standard_quartiles(sorted_data, plot_data)
-        end if
-    end subroutine calculate_quartiles
-    
-    subroutine calculate_standard_quartiles(sorted_data, plot_data)
-        !! Calculate quartiles for datasets with n >= 3
-        real(wp), intent(in) :: sorted_data(:)
-        type(plot_data_t), intent(inout) :: plot_data
-        
-        integer :: n, q1_idx, q2_idx, q3_idx
-        
-        n = size(sorted_data)
-        q2_idx = (n + 1) / 2
-        
-        if (mod(n + 1, 2) == 0) then
-            plot_data%q2 = sorted_data(q2_idx)
-        else
-            plot_data%q2 = (sorted_data(q2_idx) + sorted_data(q2_idx + 1)) * HALF_WIDTH
-        end if
-        
-        call calculate_q1_q3(sorted_data, q2_idx, plot_data)
-    end subroutine calculate_standard_quartiles
-    
-    subroutine calculate_q1_q3(sorted_data, q2_idx, plot_data)
-        !! Calculate Q1 and Q3 values
-        real(wp), intent(in) :: sorted_data(:)
-        integer, intent(in) :: q2_idx
-        type(plot_data_t), intent(inout) :: plot_data
-        
-        integer :: n, q1_idx, q3_idx
-        
-        n = size(sorted_data)
-        
-        q1_idx = (q2_idx + 1) / 2
-        if (q2_idx > 1 .and. mod(q2_idx + 1, 2) == 0) then
-            plot_data%q1 = sorted_data(q1_idx)
-        else if (q2_idx > 1) then
-            plot_data%q1 = (sorted_data(q1_idx) + sorted_data(q1_idx + 1)) * HALF_WIDTH
-        else
-            plot_data%q1 = sorted_data(1)
-        end if
-        
-        q3_idx = q2_idx + (n - q2_idx + 1) / 2
-        if (q3_idx <= n .and. mod(n - q2_idx + 1, 2) == 0) then
-            plot_data%q3 = sorted_data(q3_idx)
-        else if (q3_idx < n) then
-            plot_data%q3 = (sorted_data(q3_idx) + sorted_data(q3_idx + 1)) * HALF_WIDTH
-        else
-            plot_data%q3 = sorted_data(n)
-        end if
-    end subroutine calculate_q1_q3
-    
-    subroutine calculate_whiskers(sorted_data, plot_data)
-        !! Calculate whisker positions based on IQR
-        real(wp), intent(in) :: sorted_data(:)
-        type(plot_data_t), intent(inout) :: plot_data
-        
-        real(wp) :: iqr, whisker_range
-        integer :: i, n
-        
-        n = size(sorted_data)
-        iqr = plot_data%q3 - plot_data%q1
-        whisker_range = IQR_WHISKER_MULTIPLIER * iqr
-        
-        plot_data%whisker_low = plot_data%q1 - whisker_range
-        plot_data%whisker_high = plot_data%q3 + whisker_range
-        
-        do i = 1, n
-            if (sorted_data(i) >= plot_data%q1 - whisker_range) then
-                plot_data%whisker_low = sorted_data(i)
-                exit
-            end if
-        end do
-        
-        do i = n, 1, -1
-            if (sorted_data(i) <= plot_data%q3 + whisker_range) then
-                plot_data%whisker_high = sorted_data(i)
-                exit
-            end if
-        end do
-    end subroutine calculate_whiskers
-    
-    subroutine identify_outliers(sorted_data, plot_data)
-        !! Identify and store outlier values
-        real(wp), intent(in) :: sorted_data(:)
-        type(plot_data_t), intent(inout) :: plot_data
-        
-        logical, allocatable :: is_outlier(:)
-        integer :: n, outlier_count, i
-        
-        n = size(sorted_data)
-        allocate(is_outlier(n))
-        is_outlier = .false.
-        outlier_count = 0
-        
-        do i = 1, n
-            if (sorted_data(i) < plot_data%whisker_low .or. sorted_data(i) > plot_data%whisker_high) then
-                is_outlier(i) = .true.
-                outlier_count = outlier_count + 1
-            end if
-        end do
-        
-        call store_outliers(sorted_data, is_outlier, outlier_count, plot_data)
-    end subroutine identify_outliers
-    
-    subroutine store_outliers(sorted_data, is_outlier, outlier_count, plot_data)
-        !! Store identified outliers in plot data
-        real(wp), intent(in) :: sorted_data(:)
-        logical, intent(in) :: is_outlier(:)
-        integer, intent(in) :: outlier_count
-        type(plot_data_t), intent(inout) :: plot_data
-        
-        integer :: i, count
-        
-        if (outlier_count > 0) then
-            allocate(plot_data%outliers(outlier_count))
-            count = 0
-            do i = 1, size(sorted_data)
-                if (is_outlier(i)) then
-                    count = count + 1
-                    plot_data%outliers(count) = sorted_data(i)
-                end if
-            end do
-        end if
-    end subroutine store_outliers
-
-    recursive subroutine quicksort(arr, low, high)
-        !! Efficient O(n log n) quicksort algorithm
-        real(wp), intent(inout) :: arr(:)
-        integer, intent(in) :: low, high
-        
-        integer :: pivot_idx
-        
-        if (low < high) then
-            call partition(arr, low, high, pivot_idx)
-            call quicksort(arr, low, pivot_idx - 1)
-            call quicksort(arr, pivot_idx + 1, high)
-        end if
-    end subroutine quicksort
-    
-    subroutine partition(arr, low, high, pivot_idx)
-        !! Partition array for quicksort
-        real(wp), intent(inout) :: arr(:)
-        integer, intent(in) :: low, high
-        integer, intent(out) :: pivot_idx
-        
-        real(wp) :: pivot
-        integer :: i
-        
-        pivot = arr(high)
-        pivot_idx = low - 1
-        
-        do i = low, high - 1
-            if (arr(i) <= pivot) then
-                pivot_idx = pivot_idx + 1
-                call swap_elements(arr, pivot_idx, i)
-            end if
-        end do
-        
-        call swap_elements(arr, pivot_idx + 1, high)
-        pivot_idx = pivot_idx + 1
-    end subroutine partition
-    
-    subroutine swap_elements(arr, i, j)
-        !! Swap two elements in array
-        real(wp), intent(inout) :: arr(:)
-        integer, intent(in) :: i, j
-        
-        real(wp) :: temp
-        
-        temp = arr(i)
-        arr(i) = arr(j)
-        arr(j) = temp
-    end subroutine swap_elements
-
     subroutine update_data_ranges(self)
         !! Update figure data ranges after adding plots
         class(figure_t), intent(inout) :: self
@@ -1641,35 +895,29 @@
         
         if (self%rendered) return
         
-        ! Check if we're using subplots
-        if (self%using_subplots) then
-            call render_subplots(self)
-        else
-            ! Regular figure rendering
-            ! Setup coordinate system using scales module
-            call setup_coordinate_system(self)
-            
-            ! Render background and axes
-            call render_figure_background(self)
-            call render_figure_axes(self)
-            
-            ! Render individual plots
-            call render_all_plots(self)
-            
-            ! Render Y-axis label ABSOLUTELY LAST (after everything else)
-            select type (backend => self%backend)
-            type is (png_context)
-                if (allocated(self%ylabel)) then
-                    call draw_rotated_ylabel_raster(backend, self%ylabel)
-                end if
-            type is (pdf_context)
-                ! PDF handles this differently - already done in draw_pdf_axes_and_labels
-            end select
-            
-            ! Render legend if requested (following SOLID principles)
-            if (self%show_legend) then
-                call legend_render(self%legend_data, self%backend)
+        ! Setup coordinate system using scales module
+        call setup_coordinate_system(self)
+        
+        ! Render background and axes
+        call render_figure_background(self)
+        call render_figure_axes(self)
+        
+        ! Render individual plots
+        call render_all_plots(self)
+        
+        ! Render Y-axis label ABSOLUTELY LAST (after everything else)
+        select type (backend => self%backend)
+        type is (png_context)
+            if (allocated(self%ylabel)) then
+                call draw_rotated_ylabel_raster(backend, self%ylabel)
             end if
+        type is (pdf_context)
+            ! PDF handles this differently - already done in draw_pdf_axes_and_labels
+        end select
+        
+        ! Render legend if requested (following SOLID principles)
+        if (self%show_legend) then
+            call legend_render(self%legend_data, self%backend)
         end if
         
         self%rendered = .true.
@@ -1806,15 +1054,9 @@
                     y_max_trans = max(y_max_trans, apply_scale_transform(maxval(self%plots(i)%pcolormesh_data%y_vertices), &
                                                                          self%yscale, self%symlog_threshold))
                 end if
-<<<<<<< HEAD
             else if (self%plots(i)%plot_type == PLOT_TYPE_BAR) then
                 if (first_plot) then
                     ! Store ORIGINAL bar chart ranges
-=======
-            else if (self%plots(i)%plot_type == PLOT_TYPE_HISTOGRAM) then
-                if (first_plot) then
-                    ! Store ORIGINAL histogram ranges
->>>>>>> f8c99517
                     x_min_orig = minval(self%plots(i)%x)
                     x_max_orig = maxval(self%plots(i)%x)
                     y_min_orig = minval(self%plots(i)%y)
@@ -1826,7 +1068,6 @@
                     y_min_trans = apply_scale_transform(y_min_orig, self%yscale, self%symlog_threshold)
                     y_max_trans = apply_scale_transform(y_max_orig, self%yscale, self%symlog_threshold)
                     first_plot = .false.
-<<<<<<< HEAD
                 else
                     ! Update original ranges
                     x_min_orig = min(x_min_orig, minval(self%plots(i)%x))
@@ -1843,65 +1084,6 @@
                                                                          self%yscale, self%symlog_threshold))
                     y_max_trans = max(y_max_trans, apply_scale_transform(maxval(self%plots(i)%y), &
                                                                          self%yscale, self%symlog_threshold))
-=======
-                end if
-            else if (self%plots(i)%plot_type == PLOT_TYPE_BOXPLOT) then
-                if (first_plot) then
-                    ! Store ORIGINAL box plot ranges
-                    if (self%plots(i)%horizontal) then
-                        x_min_orig = self%plots(i)%whisker_low
-                        x_max_orig = self%plots(i)%whisker_high
-                        if (allocated(self%plots(i)%outliers) .and. size(self%plots(i)%outliers) > 0) then
-                            x_min_orig = min(x_min_orig, minval(self%plots(i)%outliers))
-                            x_max_orig = max(x_max_orig, maxval(self%plots(i)%outliers))
-                        end if
-                        y_min_orig = self%plots(i)%position - self%plots(i)%width * HALF_WIDTH
-                        y_max_orig = self%plots(i)%position + self%plots(i)%width * HALF_WIDTH
-                    else
-                        y_min_orig = self%plots(i)%whisker_low
-                        y_max_orig = self%plots(i)%whisker_high
-                        if (allocated(self%plots(i)%outliers) .and. size(self%plots(i)%outliers) > 0) then
-                            y_min_orig = min(y_min_orig, minval(self%plots(i)%outliers))
-                            y_max_orig = max(y_max_orig, maxval(self%plots(i)%outliers))
-                        end if
-                        x_min_orig = self%plots(i)%position - self%plots(i)%width * HALF_WIDTH
-                        x_max_orig = self%plots(i)%position + self%plots(i)%width * HALF_WIDTH
-                    end if
-                    
-                    ! Calculate transformed ranges for rendering
-                    x_min_trans = apply_scale_transform(x_min_orig, self%xscale, self%symlog_threshold)
-                    x_max_trans = apply_scale_transform(x_max_orig, self%xscale, self%symlog_threshold)
-                    y_min_trans = apply_scale_transform(y_min_orig, self%yscale, self%symlog_threshold)
-                    y_max_trans = apply_scale_transform(y_max_orig, self%yscale, self%symlog_threshold)
-                    first_plot = .false.
-                else
-                    ! Update original ranges for subsequent box plot
-                    if (self%plots(i)%horizontal) then
-                        x_min_orig = min(x_min_orig, self%plots(i)%whisker_low)
-                        x_max_orig = max(x_max_orig, self%plots(i)%whisker_high)
-                        if (allocated(self%plots(i)%outliers) .and. size(self%plots(i)%outliers) > 0) then
-                            x_min_orig = min(x_min_orig, minval(self%plots(i)%outliers))
-                            x_max_orig = max(x_max_orig, maxval(self%plots(i)%outliers))
-                        end if
-                        y_min_orig = min(y_min_orig, self%plots(i)%position - self%plots(i)%width * HALF_WIDTH)
-                        y_max_orig = max(y_max_orig, self%plots(i)%position + self%plots(i)%width * HALF_WIDTH)
-                    else
-                        y_min_orig = min(y_min_orig, self%plots(i)%whisker_low)
-                        y_max_orig = max(y_max_orig, self%plots(i)%whisker_high)
-                        if (allocated(self%plots(i)%outliers) .and. size(self%plots(i)%outliers) > 0) then
-                            y_min_orig = min(y_min_orig, minval(self%plots(i)%outliers))
-                            y_max_orig = max(y_max_orig, maxval(self%plots(i)%outliers))
-                        end if
-                        x_min_orig = min(x_min_orig, self%plots(i)%position - self%plots(i)%width * HALF_WIDTH)
-                        x_max_orig = max(x_max_orig, self%plots(i)%position + self%plots(i)%width * HALF_WIDTH)
-                    end if
-                    
-                    ! Update transformed ranges
-                    x_min_trans = min(x_min_trans, apply_scale_transform(x_min_orig, self%xscale, self%symlog_threshold))
-                    x_max_trans = max(x_max_trans, apply_scale_transform(x_max_orig, self%xscale, self%symlog_threshold))
-                    y_min_trans = min(y_min_trans, apply_scale_transform(y_min_orig, self%yscale, self%symlog_threshold))
-                    y_max_trans = max(y_max_trans, apply_scale_transform(y_max_orig, self%yscale, self%symlog_threshold))
->>>>>>> f8c99517
                 end if
             end if
         end do
@@ -1954,15 +1136,11 @@
         type is (png_context)
             call draw_axes_and_labels(backend, self%xscale, self%yscale, self%symlog_threshold, &
                                     self%x_min, self%x_max, self%y_min, self%y_max, &
-                                    self%title, self%xlabel, self%ylabel, &
-                                    self%grid_enabled, self%grid_axis, self%grid_which, &
-                                    self%grid_alpha, self%grid_linestyle, self%grid_color)
+                                    self%title, self%xlabel, self%ylabel)
         type is (pdf_context)
             call draw_pdf_axes_and_labels(backend, self%xscale, self%yscale, self%symlog_threshold, &
                                         self%x_min, self%x_max, self%y_min, self%y_max, &
-                                        self%title, self%xlabel, self%ylabel, &
-                                        self%grid_enabled, self%grid_axis, self%grid_which, &
-                                        self%grid_alpha, self%grid_linestyle, self%grid_color)
+                                        self%title, self%xlabel, self%ylabel)
         type is (ascii_context)
             ! ASCII backend: explicitly set title and draw simple axes
             if (allocated(self%title)) then
@@ -1992,15 +1170,8 @@
                 call render_contour_plot(self, i)
             else if (self%plots(i)%plot_type == PLOT_TYPE_PCOLORMESH) then
                 call render_pcolormesh_plot(self, i)
-<<<<<<< HEAD
             else if (self%plots(i)%plot_type == PLOT_TYPE_BAR) then
                 call render_bar_plot(self, i)
-=======
-            else if (self%plots(i)%plot_type == PLOT_TYPE_HISTOGRAM) then
-                call render_histogram_plot(self, i)
-            else if (self%plots(i)%plot_type == PLOT_TYPE_BOXPLOT) then
-                call render_boxplot_plot(self, i)
->>>>>>> f8c99517
             end if
         end do
         
@@ -2058,7 +1229,7 @@
         ! Draw lines only if linestyle is not 'None' and we have at least 2 points
         if (linestyle /= 'None' .and. size(self%plots(plot_idx)%x) >= 2) then
             ! Set line width for all backends (2.0 for plot data, 1.0 for axes)
-            call self%backend%set_line_width(PLOT_LINE_WIDTH)
+            call self%backend%set_line_width(2.0_wp)
             
             ! Draw line segments using transformed coordinates with linestyle
             call draw_line_with_style(self, plot_idx, linestyle)
@@ -2069,8 +1240,7 @@
     end subroutine render_line_plot
 
     subroutine render_markers(self, plot_idx)
-        !! Render markers at each data point, skipping NaN values
-        use, intrinsic :: ieee_arithmetic, only: ieee_is_nan
+        !! Render markers at each data point
         class(figure_t), intent(inout) :: self
         integer, intent(in) :: plot_idx
         character(len=:), allocatable :: marker
@@ -2084,9 +1254,6 @@
         if (marker == 'None') return
 
         do i = 1, size(self%plots(plot_idx)%x)
-            ! Skip points with NaN values
-            if (ieee_is_nan(self%plots(plot_idx)%x(i)) .or. ieee_is_nan(self%plots(plot_idx)%y(i))) cycle
-            
             x_trans = apply_scale_transform(self%plots(plot_idx)%x(i), self%xscale, self%symlog_threshold)
             y_trans = apply_scale_transform(self%plots(plot_idx)%y(i), self%yscale, self%symlog_threshold)
             call self%backend%draw_marker(x_trans, y_trans, marker)
@@ -2221,7 +1388,6 @@
         end do
     end subroutine render_pcolormesh_plot
 
-<<<<<<< HEAD
     subroutine render_bar_plot(self, plot_idx)
         !! Render bar chart as filled rectangles
         class(figure_t), intent(inout) :: self
@@ -2281,238 +1447,6 @@
             call self%backend%line(x_screen(4), y_screen(4), x_screen(1), y_screen(1))
         end do
     end subroutine render_bar_plot
-=======
-    subroutine render_histogram_plot(self, plot_idx)
-        !! Render histogram plot as filled bars
-        class(figure_t), intent(inout) :: self
-        integer, intent(in) :: plot_idx
-        
-        integer :: i, n_bins
-        
-        if (plot_idx > self%plot_count) return
-        if (.not. allocated(self%plots(plot_idx)%hist_bin_edges)) return
-        if (.not. allocated(self%plots(plot_idx)%hist_counts)) return
-        
-        n_bins = size(self%plots(plot_idx)%hist_counts)
-        
-        ! Render each histogram bar as a filled rectangle
-        do i = 1, n_bins
-            if (self%plots(plot_idx)%hist_counts(i) > 0.0_wp) then
-                call render_histogram_bar(self, plot_idx, i)
-            end if
-        end do
-    end subroutine render_histogram_plot
-
-    subroutine render_histogram_bar(self, plot_idx, bin_idx)
-        !! Render individual histogram bar with coordinates and drawing
-        class(figure_t), intent(inout) :: self
-        integer, intent(in) :: plot_idx, bin_idx
-        
-        real(wp) :: x_screen(4), y_screen(4)
-        
-        call transform_histogram_bar_coordinates(self, plot_idx, bin_idx, x_screen, y_screen)
-        call draw_histogram_bar_shape(self, x_screen, y_screen)
-    end subroutine render_histogram_bar
-
-    subroutine transform_histogram_bar_coordinates(self, plot_idx, bin_idx, x_screen, y_screen)
-        !! Transform histogram bar coordinates from data to screen space
-        class(figure_t), intent(inout) :: self
-        integer, intent(in) :: plot_idx, bin_idx
-        real(wp), intent(out) :: x_screen(4), y_screen(4)
-        
-        real(wp) :: x1, y1, x2, y2
-        
-        x1 = self%plots(plot_idx)%hist_bin_edges(bin_idx)
-        x2 = self%plots(plot_idx)%hist_bin_edges(bin_idx+1)
-        y1 = 0.0_wp
-        y2 = self%plots(plot_idx)%hist_counts(bin_idx)
-        
-        x_screen(1) = apply_scale_transform(x1, self%xscale, self%symlog_threshold)
-        y_screen(1) = apply_scale_transform(y1, self%yscale, self%symlog_threshold)
-        x_screen(2) = apply_scale_transform(x2, self%xscale, self%symlog_threshold)
-        y_screen(2) = apply_scale_transform(y1, self%yscale, self%symlog_threshold)
-        x_screen(3) = apply_scale_transform(x2, self%xscale, self%symlog_threshold)
-        y_screen(3) = apply_scale_transform(y2, self%yscale, self%symlog_threshold)
-        x_screen(4) = apply_scale_transform(x1, self%xscale, self%symlog_threshold)
-        y_screen(4) = apply_scale_transform(y2, self%yscale, self%symlog_threshold)
-    end subroutine transform_histogram_bar_coordinates
-
-    subroutine draw_histogram_bar_shape(self, x_screen, y_screen)
-        !! Draw filled rectangle and outline for histogram bar
-        class(figure_t), intent(inout) :: self
-        real(wp), intent(in) :: x_screen(4), y_screen(4)
-        
-        call draw_filled_quad(self%backend, x_screen, y_screen)
-        call self%backend%line(x_screen(1), y_screen(1), x_screen(2), y_screen(2))
-        call self%backend%line(x_screen(2), y_screen(2), x_screen(3), y_screen(3))
-        call self%backend%line(x_screen(3), y_screen(3), x_screen(4), y_screen(4))
-        call self%backend%line(x_screen(4), y_screen(4), x_screen(1), y_screen(1))
-    end subroutine draw_histogram_bar_shape
-
-    subroutine render_boxplot_plot(self, plot_idx)
-        !! Render box plot with quartiles, whiskers, and outliers
-        class(figure_t), intent(inout) :: self
-        integer, intent(in) :: plot_idx
-        
-        if (.not. allocated(self%plots(plot_idx)%box_data)) return
-        
-        ! Set line width for box plot elements
-        call self%backend%set_line_width(BOX_PLOT_LINE_WIDTH)
-        
-        if (self%plots(plot_idx)%horizontal) then
-            call render_horizontal_boxplot(self, plot_idx)
-        else
-            call render_vertical_boxplot(self, plot_idx)
-        end if
-    end subroutine render_boxplot_plot
-
-    subroutine render_horizontal_boxplot(self, plot_idx)
-        !! Render horizontal box plot - data values are in X direction
-        use fortplot_scales, only: apply_scale_transform
-        class(figure_t), intent(inout) :: self
-        integer, intent(in) :: plot_idx
-        
-        real(wp) :: box_left, box_right, box_bottom, box_top
-        real(wp) :: whisker_x1, whisker_y1, whisker_x2, whisker_y2
-        real(wp) :: median_x1, median_y1, median_x2, median_y2
-        real(wp) :: outlier_x, outlier_y
-        integer :: i
-        
-        ! Calculate box boundaries
-        box_left = apply_scale_transform(self%plots(plot_idx)%q1, self%xscale, self%symlog_threshold)
-        box_right = apply_scale_transform(self%plots(plot_idx)%q3, self%xscale, self%symlog_threshold)
-        box_bottom = apply_scale_transform(self%plots(plot_idx)%position - self%plots(plot_idx)%width * HALF_WIDTH, &
-                                         self%yscale, self%symlog_threshold)
-        box_top = apply_scale_transform(self%plots(plot_idx)%position + self%plots(plot_idx)%width * HALF_WIDTH, &
-                                      self%yscale, self%symlog_threshold)
-        
-        ! Draw box rectangle
-        call self%backend%line(box_left, box_bottom, box_right, box_bottom)    ! Bottom
-        call self%backend%line(box_right, box_bottom, box_right, box_top)      ! Right
-        call self%backend%line(box_right, box_top, box_left, box_top)          ! Top
-        call self%backend%line(box_left, box_top, box_left, box_bottom)        ! Left
-        
-        ! Draw median line
-        median_x1 = apply_scale_transform(self%plots(plot_idx)%q2, self%xscale, self%symlog_threshold)
-        median_x2 = median_x1
-        median_y1 = box_bottom
-        median_y2 = box_top
-        call self%backend%line(median_x1, median_y1, median_x2, median_y2)
-        
-        call render_horizontal_whiskers(self, plot_idx, box_left, box_right)
-        call render_horizontal_outliers(self, plot_idx)
-    end subroutine render_horizontal_boxplot
-
-    subroutine render_vertical_boxplot(self, plot_idx)
-        !! Render vertical box plot - data values are in Y direction
-        use fortplot_scales, only: apply_scale_transform
-        class(figure_t), intent(inout) :: self
-        integer, intent(in) :: plot_idx
-        
-        real(wp) :: box_left, box_right, box_bottom, box_top
-        real(wp) :: median_y1, median_y2, median_x1, median_x2
-        
-        ! Calculate box boundaries
-        box_left = apply_scale_transform(self%plots(plot_idx)%position - self%plots(plot_idx)%width * HALF_WIDTH, &
-                                       self%xscale, self%symlog_threshold)
-        box_right = apply_scale_transform(self%plots(plot_idx)%position + self%plots(plot_idx)%width * HALF_WIDTH, &
-                                        self%xscale, self%symlog_threshold)
-        box_bottom = apply_scale_transform(self%plots(plot_idx)%q1, self%yscale, self%symlog_threshold)
-        box_top = apply_scale_transform(self%plots(plot_idx)%q3, self%yscale, self%symlog_threshold)
-        
-        ! Draw box rectangle
-        call self%backend%line(box_left, box_bottom, box_right, box_bottom)    ! Bottom
-        call self%backend%line(box_right, box_bottom, box_right, box_top)      ! Right
-        call self%backend%line(box_right, box_top, box_left, box_top)          ! Top
-        call self%backend%line(box_left, box_top, box_left, box_bottom)        ! Left
-        
-        ! Draw median line
-        median_y1 = apply_scale_transform(self%plots(plot_idx)%q2, self%yscale, self%symlog_threshold)
-        median_y2 = median_y1
-        median_x1 = box_left
-        median_x2 = box_right
-        call self%backend%line(median_x1, median_y1, median_x2, median_y2)
-        
-        call render_vertical_whiskers(self, plot_idx, box_bottom, box_top)
-        call render_vertical_outliers(self, plot_idx)
-    end subroutine render_vertical_boxplot
-
-    subroutine render_horizontal_whiskers(self, plot_idx, box_left, box_right)
-        !! Render whiskers for horizontal box plot
-        use fortplot_scales, only: apply_scale_transform
-        class(figure_t), intent(inout) :: self
-        integer, intent(in) :: plot_idx
-        real(wp), intent(in) :: box_left, box_right
-        
-        real(wp) :: whisker_x1, whisker_y1, whisker_x2, whisker_y2
-        
-        whisker_x1 = apply_scale_transform(self%plots(plot_idx)%whisker_low, self%xscale, self%symlog_threshold)
-        whisker_x2 = apply_scale_transform(self%plots(plot_idx)%whisker_high, self%xscale, self%symlog_threshold)
-        whisker_y1 = apply_scale_transform(self%plots(plot_idx)%position, self%yscale, self%symlog_threshold)
-        whisker_y2 = whisker_y1
-        
-        ! Left whisker
-        call self%backend%line(whisker_x1, whisker_y1, box_left, whisker_y2)
-        ! Right whisker  
-        call self%backend%line(box_right, whisker_y1, whisker_x2, whisker_y2)
-    end subroutine render_horizontal_whiskers
-
-    subroutine render_vertical_whiskers(self, plot_idx, box_bottom, box_top)
-        !! Render whiskers for vertical box plot
-        use fortplot_scales, only: apply_scale_transform
-        class(figure_t), intent(inout) :: self
-        integer, intent(in) :: plot_idx
-        real(wp), intent(in) :: box_bottom, box_top
-        
-        real(wp) :: whisker_y1, whisker_x1, whisker_y2, whisker_x2
-        
-        whisker_y1 = apply_scale_transform(self%plots(plot_idx)%whisker_low, self%yscale, self%symlog_threshold)
-        whisker_y2 = apply_scale_transform(self%plots(plot_idx)%whisker_high, self%yscale, self%symlog_threshold)
-        whisker_x1 = apply_scale_transform(self%plots(plot_idx)%position, self%xscale, self%symlog_threshold)
-        whisker_x2 = whisker_x1
-        
-        ! Bottom whisker
-        call self%backend%line(whisker_x1, whisker_y1, whisker_x2, box_bottom)
-        ! Top whisker
-        call self%backend%line(whisker_x1, box_top, whisker_x2, whisker_y2)
-    end subroutine render_vertical_whiskers
-
-    subroutine render_horizontal_outliers(self, plot_idx)
-        !! Render outliers for horizontal box plot
-        use fortplot_scales, only: apply_scale_transform
-        class(figure_t), intent(inout) :: self
-        integer, intent(in) :: plot_idx
-        
-        real(wp) :: outlier_x, outlier_y
-        integer :: i
-        
-        if (.not. (self%plots(plot_idx)%show_outliers .and. allocated(self%plots(plot_idx)%outliers))) return
-        
-        do i = 1, size(self%plots(plot_idx)%outliers)
-            outlier_x = apply_scale_transform(self%plots(plot_idx)%outliers(i), self%xscale, self%symlog_threshold)
-            outlier_y = apply_scale_transform(self%plots(plot_idx)%position, self%yscale, self%symlog_threshold)
-            call self%backend%draw_marker(outlier_x, outlier_y, 'o')
-        end do
-    end subroutine render_horizontal_outliers
-
-    subroutine render_vertical_outliers(self, plot_idx)
-        !! Render outliers for vertical box plot
-        use fortplot_scales, only: apply_scale_transform
-        class(figure_t), intent(inout) :: self
-        integer, intent(in) :: plot_idx
-        
-        real(wp) :: outlier_x, outlier_y
-        integer :: i
-        
-        if (.not. (self%plots(plot_idx)%show_outliers .and. allocated(self%plots(plot_idx)%outliers))) return
-        
-        do i = 1, size(self%plots(plot_idx)%outliers)
-            outlier_x = apply_scale_transform(self%plots(plot_idx)%position, self%xscale, self%symlog_threshold)
-            outlier_y = apply_scale_transform(self%plots(plot_idx)%outliers(i), self%yscale, self%symlog_threshold)
-            call self%backend%draw_marker(outlier_x, outlier_y, 'o')
-        end do
-    end subroutine render_vertical_outliers
->>>>>>> f8c99517
 
     subroutine render_default_contour_levels(self, plot_idx, z_min, z_max)
         !! Render default contour levels with optional coloring
@@ -2523,9 +1457,9 @@
         real(wp) :: level_values(3)
         integer :: i
         
-        level_values = [z_min + CONTOUR_LEVEL_LOW * (z_max - z_min), &
-                       z_min + CONTOUR_LEVEL_MID * (z_max - z_min), &
-                       z_min + CONTOUR_LEVEL_HIGH * (z_max - z_min)]
+        level_values = [z_min + 0.2_wp * (z_max - z_min), &
+                       z_min + 0.5_wp * (z_max - z_min), &
+                       z_min + 0.8_wp * (z_max - z_min)]
         
         do i = 1, 3
             ! Set color based on contour level
@@ -2642,8 +1576,8 @@
             xa = x1 + (level - z1) / (z2 - z1) * (x2 - x1)
             ya = y1 + (level - z1) / (z2 - z1) * (y2 - y1)
         else
-            xa = (x1 + x2) * HALF_WIDTH
-            ya = (y1 + y2) * HALF_WIDTH
+            xa = (x1 + x2) * 0.5_wp
+            ya = (y1 + y2) * 0.5_wp
         end if
         
         ! Edge 2-3 (right)
@@ -2651,8 +1585,8 @@
             xb = x2 + (level - z2) / (z3 - z2) * (x3 - x2)
             yb = y2 + (level - z2) / (z3 - z2) * (y3 - y2)
         else
-            xb = (x2 + x3) * HALF_WIDTH
-            yb = (y2 + y3) * HALF_WIDTH
+            xb = (x2 + x3) * 0.5_wp
+            yb = (y2 + y3) * 0.5_wp
         end if
         
         ! Edge 3-4 (top)
@@ -2660,8 +1594,8 @@
             xc = x3 + (level - z3) / (z4 - z3) * (x4 - x3)
             yc = y3 + (level - z3) / (z4 - z3) * (y4 - y3)
         else
-            xc = (x3 + x4) * HALF_WIDTH
-            yc = (y3 + y4) * HALF_WIDTH
+            xc = (x3 + x4) * 0.5_wp
+            yc = (y3 + y4) * 0.5_wp
         end if
         
         ! Edge 4-1 (left)
@@ -2669,8 +1603,8 @@
             xd = x4 + (level - z4) / (z1 - z4) * (x1 - x4)
             yd = y4 + (level - z4) / (z1 - z4) * (y1 - y4)
         else
-            xd = (x4 + x1) * HALF_WIDTH
-            yd = (y4 + y1) * HALF_WIDTH
+            xd = (x4 + x1) * 0.5_wp
+            yd = (y4 + y1) * 0.5_wp
         end if
     end subroutine interpolate_edge_crossings
 
@@ -2749,20 +1683,13 @@
     end subroutine draw_line_with_style
 
     subroutine render_solid_line(self, plot_idx)
-        !! Render solid line by drawing all segments, breaking on NaN values
-        use, intrinsic :: ieee_arithmetic, only: ieee_is_nan
+        !! Render solid line by drawing all segments
         class(figure_t), intent(inout) :: self
         integer, intent(in) :: plot_idx
         integer :: i
         real(wp) :: x1_screen, y1_screen, x2_screen, y2_screen
         
         do i = 1, size(self%plots(plot_idx)%x) - 1
-            ! Skip segment if either point contains NaN
-            if (ieee_is_nan(self%plots(plot_idx)%x(i)) .or. ieee_is_nan(self%plots(plot_idx)%y(i)) .or. &
-                ieee_is_nan(self%plots(plot_idx)%x(i+1)) .or. ieee_is_nan(self%plots(plot_idx)%y(i+1))) then
-                cycle
-            end if
-            
             ! Apply scale transformations
             x1_screen = apply_scale_transform(self%plots(plot_idx)%x(i), self%xscale, self%symlog_threshold)
             y1_screen = apply_scale_transform(self%plots(plot_idx)%y(i), self%yscale, self%symlog_threshold)
@@ -2775,7 +1702,6 @@
 
     subroutine render_patterned_line(self, plot_idx, linestyle)
         !! Render line with continuous pattern across segments (matplotlib-style)
-        use, intrinsic :: ieee_arithmetic, only: ieee_is_nan
         class(figure_t), intent(inout) :: self
         integer, intent(in) :: plot_idx
         character(len=*), intent(in) :: linestyle
@@ -2785,47 +1711,30 @@
         real(wp) :: pattern(20), pattern_length
         integer :: pattern_size, pattern_index
         logical :: drawing
-        integer :: i, valid_count
+        integer :: i
         real(wp) :: x1_screen, y1_screen, x2_screen, y2_screen, dx, dy
         
         ! Get transformed data range for proper pattern scaling
         real(wp) :: x_range, y_range, plot_scale
         real(wp), allocatable :: x_trans(:), y_trans(:)
-        logical, allocatable :: valid_points(:)
         
         ! Transform all data points to get proper scaling
         allocate(x_trans(size(self%plots(plot_idx)%x)))
         allocate(y_trans(size(self%plots(plot_idx)%y)))
-        allocate(valid_points(size(self%plots(plot_idx)%x)))
-        
-        valid_count = 0
+        
         do i = 1, size(self%plots(plot_idx)%x)
-            valid_points(i) = .not. (ieee_is_nan(self%plots(plot_idx)%x(i)) .or. ieee_is_nan(self%plots(plot_idx)%y(i)))
-            if (valid_points(i)) then
-                x_trans(i) = apply_scale_transform(self%plots(plot_idx)%x(i), self%xscale, self%symlog_threshold)
-                y_trans(i) = apply_scale_transform(self%plots(plot_idx)%y(i), self%yscale, self%symlog_threshold)
-                valid_count = valid_count + 1
-            else
-                x_trans(i) = 0.0_wp
-                y_trans(i) = 0.0_wp
-            end if
+            x_trans(i) = apply_scale_transform(self%plots(plot_idx)%x(i), self%xscale, self%symlog_threshold)
+            y_trans(i) = apply_scale_transform(self%plots(plot_idx)%y(i), self%yscale, self%symlog_threshold)
         end do
         
-        ! Handle case where all points are NaN
-        if (valid_count > 0) then
-            x_range = maxval(x_trans, mask=valid_points) - minval(x_trans, mask=valid_points)
-            y_range = maxval(y_trans, mask=valid_points) - minval(y_trans, mask=valid_points)
-            plot_scale = max(x_range, y_range)
-            if (plot_scale <= 0.0_wp) plot_scale = 1.0_wp
-        else
-            ! All points are NaN, use default scale
-            plot_scale = 1.0_wp
-        end if
+        x_range = maxval(x_trans) - minval(x_trans)
+        y_range = maxval(y_trans) - minval(y_trans)
+        plot_scale = max(x_range, y_range)
         
         ! Define pattern lengths (matplotlib-like)
-        dash_len = plot_scale * DASH_LENGTH_FACTOR
-        dot_len = plot_scale * DOT_LENGTH_FACTOR
-        gap_len = plot_scale * GAP_LENGTH_FACTOR
+        dash_len = plot_scale * 0.03_wp    ! 3% of range
+        dot_len = plot_scale * 0.005_wp    ! 0.5% of range  
+        gap_len = plot_scale * 0.015_wp    ! 1.5% of range
         
         ! Define patterns like matplotlib
         select case (trim(linestyle))
@@ -2865,15 +1774,6 @@
         drawing = .true.  ! Start drawing
         
         do i = 1, size(self%plots(plot_idx)%x) - 1
-            ! Skip segment if either point is invalid (NaN)
-            if (.not. valid_points(i) .or. .not. valid_points(i+1)) then
-                ! Reset pattern state when encountering NaN
-                current_distance = 0.0_wp
-                pattern_index = 1
-                drawing = .true.
-                cycle
-            end if
-            
             x1_screen = x_trans(i)
             y1_screen = y_trans(i)
             x2_screen = x_trans(i+1)
@@ -2891,7 +1791,7 @@
         end do
         
         ! Clean up
-        deallocate(x_trans, y_trans, valid_points)
+        deallocate(x_trans, y_trans)
     end subroutine render_patterned_line
 
     subroutine render_segment_with_pattern(self, x1, y1, x2, y2, segment_length, &
@@ -3074,7 +1974,6 @@
         self%plots(plot_index)%y = y_new
     end subroutine set_ydata
 
-<<<<<<< HEAD
     subroutine create_bar_xy_data(positions, values, bar_width, horizontal, x, y)
         !! Convert bar chart data to x,y coordinates for rendering
         real(wp), intent(in) :: positions(:), values(:), bar_width
@@ -3128,666 +2027,4 @@
         y(point_idx) = y(1)
     end subroutine create_bar_xy_data
 
-=======
-    subroutine create_bin_edges_from_count(data, n_bins, bin_edges)
-        !! Create evenly spaced bin edges from data range
-        real(wp), intent(in) :: data(:)
-        integer, intent(in) :: n_bins
-        real(wp), allocatable, intent(out) :: bin_edges(:)
-        
-        real(wp) :: data_min, data_max, bin_width
-        integer :: i
-        
-        data_min = minval(data)
-        data_max = maxval(data)
-        
-        ! Handle case where all data points are identical
-        if (data_min == data_max) then
-            ! Create bins centered around the single value
-            data_min = data_min - IDENTICAL_VALUE_PADDING
-            data_max = data_max + IDENTICAL_VALUE_PADDING
-        end if
-        
-        ! Add small padding to avoid edge cases
-        bin_width = (data_max - data_min) / real(n_bins, wp)
-        data_min = data_min - bin_width * BIN_EDGE_PADDING_FACTOR
-        data_max = data_max + bin_width * BIN_EDGE_PADDING_FACTOR
-        bin_width = (data_max - data_min) / real(n_bins, wp)
-        
-        allocate(bin_edges(n_bins + 1))
-        do i = 1, n_bins + 1
-            bin_edges(i) = data_min + real(i - 1, wp) * bin_width
-        end do
-    end subroutine create_bin_edges_from_count
-
-    subroutine calculate_histogram_counts(data, bin_edges, counts)
-        !! Calculate histogram bin counts
-        real(wp), intent(in) :: data(:)
-        real(wp), intent(in) :: bin_edges(:)
-        real(wp), allocatable, intent(out) :: counts(:)
-        
-        integer :: n_bins, i, bin_idx
-        
-        n_bins = size(bin_edges) - 1
-        allocate(counts(n_bins))
-        counts = 0.0_wp
-        
-        do i = 1, size(data)
-            bin_idx = find_bin_index(data(i), bin_edges)
-            if (bin_idx > 0 .and. bin_idx <= n_bins) then
-                counts(bin_idx) = counts(bin_idx) + 1.0_wp
-            end if
-        end do
-    end subroutine calculate_histogram_counts
-
-    integer function find_bin_index(value, bin_edges) result(bin_idx)
-        !! Find which bin a value belongs to using binary search
-        real(wp), intent(in) :: value
-        real(wp), intent(in) :: bin_edges(:)
-        
-        integer :: n_bins
-        
-        n_bins = size(bin_edges) - 1
-        bin_idx = 0
-        
-        ! Check if value is outside bin range
-        if (.not. is_value_in_range(value, bin_edges, n_bins)) return
-        
-        ! Handle exact match with upper bound
-        if (value == bin_edges(n_bins + 1)) then
-            bin_idx = n_bins
-            return
-        end if
-        
-        ! Perform binary search
-        bin_idx = binary_search_bins(value, bin_edges, n_bins)
-    end function find_bin_index
-
-    logical function is_value_in_range(value, bin_edges, n_bins) result(in_range)
-        !! Check if value falls within bin range
-        real(wp), intent(in) :: value
-        real(wp), intent(in) :: bin_edges(:)
-        integer, intent(in) :: n_bins
-        
-        in_range = value >= bin_edges(1) .and. value <= bin_edges(n_bins + 1)
-    end function is_value_in_range
-
-    integer function binary_search_bins(value, bin_edges, n_bins) result(bin_idx)
-        !! Binary search to find bin containing value
-        real(wp), intent(in) :: value
-        real(wp), intent(in) :: bin_edges(:)
-        integer, intent(in) :: n_bins
-        
-        integer :: left, right, mid
-        
-        left = 1
-        right = n_bins
-        bin_idx = 0
-        
-        do while (left <= right)
-            mid = (left + right) / 2
-            if (value >= bin_edges(mid) .and. value < bin_edges(mid + 1)) then
-                bin_idx = mid
-                return
-            else if (value < bin_edges(mid)) then
-                right = mid - 1
-            else
-                left = mid + 1
-            end if
-        end do
-    end function binary_search_bins
-
-    subroutine normalize_histogram_density(counts, bin_edges)
-        !! Normalize histogram to probability density
-        real(wp), intent(inout) :: counts(:)
-        real(wp), intent(in) :: bin_edges(:)
-        
-        real(wp) :: total_area, bin_width
-        integer :: i
-        
-        if (size(bin_edges) /= size(counts) + 1) then
-            print *, 'Warning: bin_edges size mismatch in density normalization'
-            return
-        end if
-        
-        total_area = 0.0_wp
-        do i = 1, size(counts)
-            bin_width = bin_edges(i+1) - bin_edges(i)
-            total_area = total_area + counts(i) * bin_width
-        end do
-        
-        if (total_area > 0.0_wp) then
-            counts = counts / total_area
-        end if
-    end subroutine normalize_histogram_density
-
-    subroutine create_histogram_xy_data(bin_edges, counts, x, y)
-        !! Convert histogram data to x,y coordinates for rendering as bars
-        real(wp), intent(in) :: bin_edges(:), counts(:)
-        real(wp), allocatable, intent(out) :: x(:), y(:)
-        
-        integer :: n_bins, i, point_idx
-        
-        n_bins = size(counts)
-        
-        ! Create bar outline: 4 points per bin (bottom-left, top-left, top-right, bottom-right)
-        allocate(x(4 * n_bins + 1), y(4 * n_bins + 1))
-        
-        point_idx = 1
-        do i = 1, n_bins
-            call add_bar_outline_points(bin_edges(i), bin_edges(i+1), counts(i), &
-                                      x, y, point_idx)
-        end do
-        
-        ! Close the shape
-        x(point_idx) = bin_edges(1)
-        y(point_idx) = 0.0_wp
-    end subroutine create_histogram_xy_data
-
-    subroutine add_bar_outline_points(x_left, x_right, count, x, y, point_idx)
-        !! Add the 4 corner points for a single bin outline
-        real(wp), intent(in) :: x_left, x_right, count
-        real(wp), intent(inout) :: x(:), y(:)
-        integer, intent(inout) :: point_idx
-        
-        ! Bottom-left
-        x(point_idx) = x_left
-        y(point_idx) = 0.0_wp
-        point_idx = point_idx + 1
-        
-        ! Top-left
-        x(point_idx) = x_left
-        y(point_idx) = count
-        point_idx = point_idx + 1
-        
-        ! Top-right
-        x(point_idx) = x_right
-        y(point_idx) = count
-        point_idx = point_idx + 1
-        
-        ! Bottom-right
-        x(point_idx) = x_right
-        y(point_idx) = 0.0_wp
-        point_idx = point_idx + 1
-    end subroutine add_bar_outline_points
-
-    function validate_histogram_input(self, data, bins) result(is_valid)
-        !! Validate histogram input parameters
-        class(figure_t), intent(inout) :: self
-        real(wp), intent(in) :: data(:)
-        integer, intent(in), optional :: bins
-        logical :: is_valid
-        
-        is_valid = .true.
-        
-        if (self%plot_count >= self%max_plots) then
-            is_valid = .false.
-            return
-        end if
-        
-        if (size(data) == 0) then
-            is_valid = .false.
-            return
-        end if
-        
-        if (present(bins)) then
-            if (bins <= 0 .or. bins > MAX_SAFE_BINS) then
-                is_valid = .false.
-                return
-            end if
-        end if
-    end function validate_histogram_input
-
-    subroutine add_axis_padding(x_min, x_max, y_min, y_max)
-        !! Add 5% padding to axis ranges
-        real(wp), intent(inout) :: x_min, x_max, y_min, y_max
-        real(wp) :: x_range, y_range
-        
-        x_range = x_max - x_min
-        y_range = y_max - y_min
-        
-        if (x_range > 0.0_wp) then
-            x_min = x_min - 0.05_wp * x_range
-            x_max = x_max + 0.05_wp * x_range
-        else
-            x_min = x_min - 0.5_wp
-            x_max = x_max + 0.5_wp
-        end if
-        
-        if (y_range > 0.0_wp) then
-            y_min = y_min - 0.05_wp * y_range
-            y_max = y_max + 0.05_wp * y_range
-        else
-            y_min = y_min - 0.5_wp
-            y_max = y_max + 0.5_wp
-        end if
-    end subroutine add_axis_padding
-
-    subroutine calculate_subplot_positions(self)
-        !! Calculate pixel positions for each subplot
-        class(figure_t), intent(inout) :: self
-        
-        integer :: i, j
-        real(wp) :: subplot_width, subplot_height
-        real(wp) :: total_hgap, total_vgap
-        real(wp) :: available_width, available_height
-        real(wp) :: x_start, y_start
-        
-        if (.not. allocated(self%subplots_array)) return
-        
-        ! Calculate total gaps
-        total_hgap = self%subplot_hgap * real(self%subplot_cols - 1, wp)
-        total_vgap = self%subplot_vgap * real(self%subplot_rows - 1, wp)
-        
-        ! Calculate available space for subplots
-        available_width = 1.0_wp - self%margin_left - self%margin_right - total_hgap
-        available_height = 1.0_wp - self%margin_top - self%margin_bottom - total_vgap
-        
-        ! Calculate individual subplot size
-        subplot_width = available_width / real(self%subplot_cols, wp)
-        subplot_height = available_height / real(self%subplot_rows, wp)
-        
-        ! Set positions for each subplot
-        y_start = self%margin_top
-        do i = 1, self%subplot_rows
-            x_start = self%margin_left
-            do j = 1, self%subplot_cols
-                self%subplots_array(i,j)%x1 = nint(x_start * real(self%width, wp))
-                self%subplots_array(i,j)%y1 = nint(y_start * real(self%height, wp))
-                self%subplots_array(i,j)%x2 = nint((x_start + subplot_width) * real(self%width, wp))
-                self%subplots_array(i,j)%y2 = nint((y_start + subplot_height) * real(self%height, wp))
-                
-                x_start = x_start + subplot_width + self%subplot_hgap
-            end do
-            y_start = y_start + subplot_height + self%subplot_vgap
-        end do
-    end subroutine calculate_subplot_positions
-    
-    subroutine update_subplot_ranges(self, row, col)
-        !! Update data ranges for specific subplot
-        class(figure_t), intent(inout) :: self
-        integer, intent(in) :: row, col
-        
-        integer :: i
-        real(wp) :: x_min, x_max, y_min, y_max
-        logical :: first_plot
-        
-        if (.not. allocated(self%subplots_array)) return
-        
-        ! Handle empty subplots with default ranges
-        if (self%subplots_array(row, col)%plot_count == 0) then
-            if (.not. self%subplots_array(row, col)%xlim_set) then
-                self%subplots_array(row, col)%x_min = 0.0_wp
-                self%subplots_array(row, col)%x_max = 1.0_wp
-            end if
-            if (.not. self%subplots_array(row, col)%ylim_set) then
-                self%subplots_array(row, col)%y_min = 0.0_wp
-                self%subplots_array(row, col)%y_max = 1.0_wp
-            end if
-            return
-        end if
-        
-        first_plot = .true.
-        
-        do i = 1, self%subplots_array(row, col)%plot_count
-            if (allocated(self%subplots_array(row, col)%plots(i)%x) .and. &
-                allocated(self%subplots_array(row, col)%plots(i)%y)) then
-                
-                if (first_plot) then
-                    x_min = minval(self%subplots_array(row, col)%plots(i)%x)
-                    x_max = maxval(self%subplots_array(row, col)%plots(i)%x)
-                    y_min = minval(self%subplots_array(row, col)%plots(i)%y)
-                    y_max = maxval(self%subplots_array(row, col)%plots(i)%y)
-                    first_plot = .false.
-                else
-                    x_min = min(x_min, minval(self%subplots_array(row, col)%plots(i)%x))
-                    x_max = max(x_max, maxval(self%subplots_array(row, col)%plots(i)%x))
-                    y_min = min(y_min, minval(self%subplots_array(row, col)%plots(i)%y))
-                    y_max = max(y_max, maxval(self%subplots_array(row, col)%plots(i)%y))
-                end if
-            end if
-        end do
-        
-        if (.not. first_plot) then
-            ! Add 5% padding
-            call add_axis_padding(x_min, x_max, y_min, y_max)
-            
-            if (.not. self%subplots_array(row, col)%xlim_set) then
-                self%subplots_array(row, col)%x_min = x_min
-                self%subplots_array(row, col)%x_max = x_max
-            end if
-            
-            if (.not. self%subplots_array(row, col)%ylim_set) then
-                self%subplots_array(row, col)%y_min = y_min
-                self%subplots_array(row, col)%y_max = y_max
-            end if
-        end if
-    end subroutine update_subplot_ranges
-
-    subroutine render_subplots(self)
-        !! Render all subplots
-        class(figure_t), intent(inout) :: self
-        integer :: row, col
-        
-        if (.not. allocated(self%subplots_array)) return
-        
-        ! Calculate subplot positions
-        call calculate_subplot_positions(self)
-        
-        ! First render the overall figure background
-        call render_figure_background(self)
-        
-        ! Render each subplot (even empty ones need axes)
-        do row = 1, self%subplot_rows
-            do col = 1, self%subplot_cols
-                ! Update subplot ranges first
-                call update_subplot_ranges(self, row, col)
-                ! Render the subplot
-                call render_single_subplot(self, row, col)
-            end do
-        end do
-    end subroutine render_subplots
-    
-    subroutine render_single_subplot(self, row, col)
-        !! Render a single subplot with its axes and plots
-        class(figure_t), intent(inout) :: self
-        integer, intent(in) :: row, col
-        
-        type(subplot_t) :: subplot
-        integer :: i
-        real(wp) :: old_x_min, old_x_max, old_y_min, old_y_max
-        integer :: old_plot_left, old_plot_bottom, old_plot_width, old_plot_height
-        
-        subplot = self%subplots_array(row, col)
-        
-        ! Save current figure ranges
-        old_x_min = self%x_min
-        old_x_max = self%x_max
-        old_y_min = self%y_min
-        old_y_max = self%y_max
-        
-        ! Save current plot area (backend-specific)
-        select type (backend => self%backend)
-        type is (png_context)
-            old_plot_left = backend%plot_area%left
-            old_plot_bottom = backend%plot_area%bottom
-            old_plot_width = backend%plot_area%width
-            old_plot_height = backend%plot_area%height
-        type is (pdf_context)
-            old_plot_left = backend%plot_area%left
-            old_plot_bottom = backend%plot_area%bottom
-            old_plot_width = backend%plot_area%width
-            old_plot_height = backend%plot_area%height
-        end select
-        
-        ! Set subplot data ranges for this rendering
-        self%x_min = subplot%x_min
-        self%x_max = subplot%x_max
-        self%y_min = subplot%y_min
-        self%y_max = subplot%y_max
-        
-        ! Set clipping region for this subplot
-        ! TODO: Add clipping support to backends
-        ! select type (backend => self%backend)
-        ! type is (png_context)
-        !     call backend%set_clip_region(subplot%x1, subplot%y1, subplot%x2, subplot%y2)
-        ! type is (pdf_context)
-        !     ! PDF backend handles clipping differently
-        ! type is (ascii_context)
-        !     ! ASCII backend doesn't support clipping
-        ! end select
-        
-        ! Setup coordinate system for this subplot
-        call setup_subplot_coordinate_system(self, subplot)
-        
-        ! Render subplot axes
-        call render_subplot_axes(self, subplot)
-        
-        ! Render subplot plots
-        do i = 1, subplot%plot_count
-            ! Set color for this plot
-            call self%backend%color(subplot%plots(i)%color(1), &
-                                   subplot%plots(i)%color(2), &
-                                   subplot%plots(i)%color(3))
-            
-            ! Render based on plot type
-            if (subplot%plots(i)%plot_type == PLOT_TYPE_LINE) then
-                call render_subplot_line_plot(self, subplot, i)
-            end if
-            ! Add other plot types as needed
-        end do
-        
-        ! Draw subplot title separately (axes labels are handled by draw_axes_and_labels)
-        call render_subplot_title(self, subplot)
-        
-        ! Reset clipping region
-        ! TODO: Add clipping support to backends
-        ! select type (backend => self%backend)
-        ! type is (png_context)
-        !     call backend%reset_clip_region()
-        ! end select
-        
-        ! Restore figure ranges
-        self%x_min = old_x_min
-        self%x_max = old_x_max
-        self%y_min = old_y_min
-        self%y_max = old_y_max
-        
-        ! Restore plot area (backend-specific)
-        select type (backend => self%backend)
-        type is (png_context)
-            backend%plot_area%left = old_plot_left
-            backend%plot_area%bottom = old_plot_bottom
-            backend%plot_area%width = old_plot_width
-            backend%plot_area%height = old_plot_height
-        type is (pdf_context)
-            backend%plot_area%left = old_plot_left
-            backend%plot_area%bottom = old_plot_bottom
-            backend%plot_area%width = old_plot_width
-            backend%plot_area%height = old_plot_height
-        end select
-    end subroutine render_single_subplot
-    
-    subroutine setup_subplot_coordinate_system(self, subplot)
-        !! Setup coordinate system for a subplot
-        class(figure_t), intent(inout) :: self
-        type(subplot_t), intent(in) :: subplot
-        
-        ! Set backend coordinate system to subplot data ranges
-        self%backend%x_min = subplot%x_min
-        self%backend%x_max = subplot%x_max
-        self%backend%y_min = subplot%y_min
-        self%backend%y_max = subplot%y_max
-        
-        ! Update backend plot area to subplot boundaries
-        ! This ensures drawing is constrained to the subplot region
-        select type (backend => self%backend)
-        type is (png_context)
-            backend%plot_area%left = subplot%x1
-            backend%plot_area%bottom = subplot%y1
-            backend%plot_area%width = subplot%x2 - subplot%x1
-            backend%plot_area%height = subplot%y2 - subplot%y1
-        type is (pdf_context)
-            backend%plot_area%left = subplot%x1
-            backend%plot_area%bottom = subplot%y1
-            backend%plot_area%width = subplot%x2 - subplot%x1
-            backend%plot_area%height = subplot%y2 - subplot%y1
-        type is (ascii_context)
-            ! ASCII backend doesn't support subplots yet
-        end select
-    end subroutine setup_subplot_coordinate_system
-    
-    subroutine render_subplot_axes(self, subplot)
-        !! Render axes for a subplot
-        class(figure_t), intent(inout) :: self
-        type(subplot_t), intent(in) :: subplot
-        
-        ! Use the backend's proper axes drawing functions
-        select type (backend => self%backend)
-        type is (png_context)
-            ! Draw axes with ticks and axis labels, but NOT title (we'll draw that separately)
-            call draw_axes_and_labels(backend, self%xscale, self%yscale, self%symlog_threshold, &
-                                    subplot%x_min, subplot%x_max, subplot%y_min, subplot%y_max, &
-                                    title="", xlabel=subplot%xlabel, ylabel=subplot%ylabel, &
-                                    grid_enabled=self%grid_enabled, grid_axis=self%grid_axis, grid_which=self%grid_which, &
-                                    grid_alpha=self%grid_alpha, grid_linestyle=self%grid_linestyle, grid_color=self%grid_color)
-        type is (pdf_context)
-            ! Draw axes with ticks and axis labels, but NOT title (we'll draw that separately)
-            call draw_pdf_axes_and_labels(backend, self%xscale, self%yscale, self%symlog_threshold, &
-                                        subplot%x_min, subplot%x_max, subplot%y_min, subplot%y_max, &
-                                        title="", xlabel=subplot%xlabel, ylabel=subplot%ylabel, &
-                                        grid_enabled=self%grid_enabled, grid_axis=self%grid_axis, grid_which=self%grid_which, &
-                                        grid_alpha=self%grid_alpha, grid_linestyle=self%grid_linestyle, grid_color=self%grid_color)
-        type is (ascii_context)
-            ! ASCII backend doesn't support subplots yet
-            ! Could draw a simple frame here if needed
-        end select
-    end subroutine render_subplot_axes
-    
-    subroutine render_subplot_line_plot(self, subplot, plot_idx)
-        !! Render a line plot within a subplot using proper coordinate transformation
-        class(figure_t), intent(inout) :: self
-        type(subplot_t), intent(in) :: subplot
-        integer, intent(in) :: plot_idx
-        
-        integer :: i
-        real(wp) :: x_screen, y_screen, x_screen_next, y_screen_next
-        character(len=:), allocatable :: linestyle
-        
-        if (.not. allocated(subplot%plots(plot_idx)%x)) return
-        if (size(subplot%plots(plot_idx)%x) < 1) return
-        
-        if (allocated(subplot%plots(plot_idx)%linestyle)) then
-            linestyle = subplot%plots(plot_idx)%linestyle
-        else
-            linestyle = '-'  ! Default linestyle
-        end if
-        
-        ! Draw lines if linestyle is not 'None' and we have at least 2 points
-        if (linestyle /= 'None' .and. size(subplot%plots(plot_idx)%x) >= 2) then
-            call self%backend%set_line_width(2.0_wp)
-            
-            ! Draw line segments using backend's coordinate transformation
-            do i = 1, size(subplot%plots(plot_idx)%x) - 1
-                ! Use apply_scale_transform like regular plots
-                x_screen = apply_scale_transform(subplot%plots(plot_idx)%x(i), &
-                                               self%xscale, self%symlog_threshold)
-                y_screen = apply_scale_transform(subplot%plots(plot_idx)%y(i), &
-                                               self%yscale, self%symlog_threshold)
-                x_screen_next = apply_scale_transform(subplot%plots(plot_idx)%x(i+1), &
-                                                    self%xscale, self%symlog_threshold)
-                y_screen_next = apply_scale_transform(subplot%plots(plot_idx)%y(i+1), &
-                                                    self%yscale, self%symlog_threshold)
-                
-                call self%backend%line(x_screen, y_screen, x_screen_next, y_screen_next)
-            end do
-        end if
-        
-        ! Draw markers if specified
-        if (allocated(subplot%plots(plot_idx)%marker)) then
-            if (subplot%plots(plot_idx)%marker /= 'None') then
-                do i = 1, size(subplot%plots(plot_idx)%x)
-                    x_screen = apply_scale_transform(subplot%plots(plot_idx)%x(i), &
-                                                   self%xscale, self%symlog_threshold)
-                    y_screen = apply_scale_transform(subplot%plots(plot_idx)%y(i), &
-                                                   self%yscale, self%symlog_threshold)
-                    
-                    call self%backend%draw_marker(x_screen, y_screen, &
-                                                 subplot%plots(plot_idx)%marker)
-                end do
-            end if
-        end if
-    end subroutine render_subplot_line_plot
-    
-    subroutine render_subplot_title(self, subplot)
-        !! Render title for a subplot (positioned above the subplot)
-        use fortplot_text, only: render_text_to_image, calculate_text_width
-        use, intrinsic :: iso_fortran_env, only: int8
-        class(figure_t), intent(inout) :: self
-        type(subplot_t), intent(in) :: subplot
-        
-        real(wp) :: text_x, text_y
-        real(wp), parameter :: title_padding = 20.0_wp  ! Padding above subplot top
-        character(len=500) :: processed_text
-        integer :: processed_len, text_width_int
-        real(wp) :: text_width
-        
-        ! Render title above the subplot
-        if (allocated(subplot%title)) then
-            ! Use the original text (LaTeX processing can be added later if needed)
-            processed_text = subplot%title
-            processed_len = len_trim(subplot%title)
-            
-            ! Calculate text width for centering
-            text_width_int = calculate_text_width(trim(processed_text))
-            if (text_width_int < 0) then
-                ! Fallback if width calculation fails
-                text_width = real(processed_len * 8, wp)
-            else
-                text_width = real(text_width_int, wp)
-            end if
-            
-            ! Center horizontally within subplot
-            text_x = real(subplot%x1 + subplot%x2, wp) / 2.0_wp - text_width / 2.0_wp
-            
-            ! Position title above subplot with consistent padding
-            ! subplot%y1 is the top of the subplot in screen coordinates
-            ! In screen coordinates, y increases downward, so subtract padding to go up
-            text_y = real(subplot%y1, wp) - title_padding
-            
-            ! Ensure we stay within image bounds
-            if (text_y < 15.0_wp) then
-                text_y = 15.0_wp
-            end if
-            
-            ! Render text directly to image using screen coordinates
-            select type (backend => self%backend)
-            type is (png_context)
-                call render_text_to_image(backend%raster%image_data, backend%width, backend%height, &
-                                        int(text_x), int(text_y), trim(processed_text), &
-                                        0_int8, 0_int8, 0_int8)
-            type is (pdf_context)
-                ! PDF backend can use the text method as it doesn't transform coordinates
-                call backend%color(0.0_wp, 0.0_wp, 0.0_wp)
-                call backend%text(text_x, text_y, subplot%title)
-            type is (ascii_context)
-                ! ASCII backend handles text differently
-                call backend%text(text_x, text_y, subplot%title)
-            end select
-        end if
-    end subroutine render_subplot_title
-    
-    subroutine transform_subplot_coordinates(self, subplot, data_x, data_y, screen_x, screen_y)
-        !! Transform data coordinates to screen coordinates for a subplot
-        class(figure_t), intent(in) :: self
-        type(subplot_t), intent(in) :: subplot
-        real(wp), intent(in) :: data_x, data_y
-        real(wp), intent(out) :: screen_x, screen_y
-        
-        real(wp) :: x_norm, y_norm
-        real(wp) :: subplot_width, subplot_height
-        
-        ! Normalize data to [0,1] range within subplot data bounds
-        if (subplot%x_max > subplot%x_min) then
-            x_norm = (data_x - subplot%x_min) / (subplot%x_max - subplot%x_min)
-        else
-            x_norm = 0.5_wp  ! Center if no range
-        end if
-        
-        if (subplot%y_max > subplot%y_min) then
-            y_norm = (data_y - subplot%y_min) / (subplot%y_max - subplot%y_min)
-        else
-            y_norm = 0.5_wp  ! Center if no range
-        end if
-        
-        ! Calculate subplot dimensions in pixels
-        subplot_width = real(subplot%x2 - subplot%x1, wp)
-        subplot_height = real(subplot%y2 - subplot%y1, wp)
-        
-        ! Transform to screen coordinates
-        ! Note: Y is flipped because screen coordinates have origin at top-left
-        screen_x = real(subplot%x1, wp) + x_norm * subplot_width
-        screen_y = real(subplot%y2, wp) - y_norm * subplot_height
-    end subroutine transform_subplot_coordinates
->>>>>>> f8c99517
 end module fortplot_figure_core