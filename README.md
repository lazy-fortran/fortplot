--- conflicted
+++ resolved
@@ -92,10 +92,6 @@
 #### Animation example
 ```fortran
 type(animation_t) :: anim
-<<<<<<< HEAD
-anim = FuncAnimation(update_func, frames=100, interval=50, fig=fig)
-call anim%save("animation.mp4")
-=======
 integer :: status
 anim = FuncAnimation(update_func, frames=100, interval=50, fig=fig)
 call anim%save("animation.mp4", fps=24, status=status)
@@ -108,7 +104,6 @@
 ```fortran
 logical :: is_valid
 is_valid = validate_mpeg_comprehensive("animation.mp4")
->>>>>>> b9fe7dca
 ```
 
 For more examples, see the [example directory](example) and run
