--- conflicted
+++ resolved
@@ -145,13 +145,8 @@
 - [x] Pseudocolor mesh (`pcolormesh`) with color limits and edge colors
 - [x] Streamplots (`streamplot`) for vector field visualization
 - [ ] Scatter plots (`scatter`)
-<<<<<<< HEAD
 - [x] Bar charts (`bar`)
-- [ ] Histograms (`hist`)
-=======
-- [ ] Bar charts (`bar`)
 - [x] Histograms (`hist`)
->>>>>>> f8c99517
 - [ ] Images (`imshow`)
 
 ### Backends
