--- conflicted
+++ resolved
@@ -104,11 +104,8 @@
 	@mkdir -p build/example/smart_show_demo
 	@mkdir -p build/example/animation
 	@mkdir -p build/example/stateful_streamplot
-<<<<<<< HEAD
 	@mkdir -p build/example/histogram_demo
-=======
 	@mkdir -p build/example/subplot_demo
->>>>>>> cffd645b
 
 # Help target
 help:
