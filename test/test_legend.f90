program test_legend
    !! Unit tests for legend functionality following TDD approach
    !! Tests both API design and rendering across backends
    use fortplot
    use, intrinsic :: iso_fortran_env, only: wp => real64
    implicit none
    
    call test_legend_api()
    call test_legend_positioning()
    call test_legend_rendering()
    print *, "All legend tests passed!"
    
contains

    subroutine test_legend_api()
        !! Test legend API design and data storage
        type(figure_t) :: fig
        real(wp), dimension(10) :: x, y1, y2
        integer :: i
        
        ! Generate test data
        x = [(real(i, wp), i=1, 10)]
        y1 = sin(x)
        y2 = cos(x)
        
        call fig%initialize(640, 480)
        call fig%add_plot(x, y1, label="sin(x)")
        call fig%add_plot(x, y2, label="cos(x)")
        
        ! Test legend API - this should exist and work
        call fig%legend()
        
        ! Test legend with custom location
        call fig%legend(location="upper right")
        
        ! Save to test rendering
<<<<<<< HEAD
        call fig%savefig('output/test/test_legend/test_legend_basic.png')
=======
        call fig%savefig('/tmp/test/test_legend_basic.png')
>>>>>>> 046519cf
        
        print *, "PASS: Legend API tests completed"
    end subroutine test_legend_api

    subroutine test_legend_positioning()
        !! Test legend positioning options
        type(figure_t) :: fig
        real(wp), dimension(5) :: x, y
        integer :: i
        
        x = [(real(i, wp), i=1, 5)]
        y = x**2
        
        call fig%initialize(640, 480)
        call fig%add_plot(x, y, label="x²")
        
        ! Test different legend positions
        call fig%legend(location="upper left")
<<<<<<< HEAD
        call fig%savefig('output/test/test_legend/test_legend_upper_left.png')
        
        call fig%legend(location="lower right")  
        call fig%savefig('output/test/test_legend/test_legend_lower_right.png')
=======
        call fig%savefig('/tmp/test/test_legend_upper_left.png')
        
        call fig%legend(location="lower right")  
        call fig%savefig('/tmp/test/test_legend_lower_right.png')
>>>>>>> 046519cf
        
        print *, "PASS: Legend positioning tests completed"
    end subroutine test_legend_positioning
    
    subroutine test_legend_rendering()
        !! Test legend rendering across all backends
        type(figure_t) :: fig
        real(wp), dimension(8) :: x, y1, y2, y3
        integer :: i
        
        x = [(real(i, wp) * 0.5_wp, i=1, 8)]
        y1 = exp(-x)
        y2 = x * 0.5_wp
        y3 = sin(x * 2.0_wp)
        
        call fig%initialize(640, 480)
        call fig%set_title("Legend Rendering Test")
        call fig%add_plot(x, y1, label="exp(-x)")
        call fig%add_plot(x, y2, label="0.5x")  
        call fig%add_plot(x, y3, label="sin(2x)")
        
        call fig%legend()
        
        ! Test all backends render legends correctly
<<<<<<< HEAD
        call fig%savefig('output/test/test_legend/test_legend_render.png')
        call fig%savefig('output/test/test_legend/test_legend_render.pdf')
        call fig%savefig('output/test/test_legend/test_legend_render.txt')
=======
        call fig%savefig('/tmp/test/test_legend_render.png')
        call fig%savefig('/tmp/test/test_legend_render.pdf')
        call fig%savefig('/tmp/test/test_legend_render.txt')
>>>>>>> 046519cf
        
        print *, "PASS: Legend rendering tests completed"
    end subroutine test_legend_rendering

end program test_legend<|MERGE_RESOLUTION|>--- conflicted
+++ resolved
@@ -34,11 +34,8 @@
         call fig%legend(location="upper right")
         
         ! Save to test rendering
-<<<<<<< HEAD
         call fig%savefig('output/test/test_legend/test_legend_basic.png')
-=======
         call fig%savefig('/tmp/test/test_legend_basic.png')
->>>>>>> 046519cf
         
         print *, "PASS: Legend API tests completed"
     end subroutine test_legend_api
@@ -57,17 +54,14 @@
         
         ! Test different legend positions
         call fig%legend(location="upper left")
-<<<<<<< HEAD
         call fig%savefig('output/test/test_legend/test_legend_upper_left.png')
         
         call fig%legend(location="lower right")  
         call fig%savefig('output/test/test_legend/test_legend_lower_right.png')
-=======
         call fig%savefig('/tmp/test/test_legend_upper_left.png')
         
         call fig%legend(location="lower right")  
         call fig%savefig('/tmp/test/test_legend_lower_right.png')
->>>>>>> 046519cf
         
         print *, "PASS: Legend positioning tests completed"
     end subroutine test_legend_positioning
@@ -92,15 +86,12 @@
         call fig%legend()
         
         ! Test all backends render legends correctly
-<<<<<<< HEAD
         call fig%savefig('output/test/test_legend/test_legend_render.png')
         call fig%savefig('output/test/test_legend/test_legend_render.pdf')
         call fig%savefig('output/test/test_legend/test_legend_render.txt')
-=======
         call fig%savefig('/tmp/test/test_legend_render.png')
         call fig%savefig('/tmp/test/test_legend_render.pdf')
         call fig%savefig('/tmp/test/test_legend_render.txt')
->>>>>>> 046519cf
         
         print *, "PASS: Legend rendering tests completed"
     end subroutine test_legend_rendering
