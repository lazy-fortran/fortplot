program test_scatter_marker_only
    !! Test that scatter plots with markers only don't draw connecting lines
    !! This test verifies the fix for the issue where linestyle='o' was drawing lines
    
    use fortplot
    use, intrinsic :: iso_fortran_env, only: wp => real64
    implicit none
    
    call test_should_not_draw_lines_for_marker_only_scatter()
    print *, "All scatter marker tests passed!"
    
contains

    subroutine test_should_not_draw_lines_for_marker_only_scatter()
        !! Test that format string with only markers doesn't draw lines
        type(figure_t) :: fig
        real(wp) :: x(5), y(5)
        integer :: i
        
        ! Create simple test data
        do i = 1, 5
            x(i) = real(i, wp)
            y(i) = real(i, wp) * 2.0_wp
        end do
        
        call fig%initialize(400, 300)
        call fig%set_title("Scatter Plot Test")
        call fig%set_xlabel("X")
        call fig%set_ylabel("Y")
        
        ! This should show ONLY markers, no connecting lines!
        call fig%add_plot(x, y, linestyle='o', label='Markers Only')
        
        ! Save as ASCII to visually verify no connecting lines
<<<<<<< HEAD
        call fig%savefig('output/test/test_scatter_marker_only/test_scatter_marker_only.txt')
=======
        call fig%savefig('/tmp/test_scatter_marker_only.txt')
>>>>>>> 046519cf
        
        ! TODO: Add proper assertions to check internal state
        ! For now, manual verification via ASCII output
        print *, "Check test_scatter_marker_only.txt - should show only 'o' markers, no '#' lines"
    end subroutine test_should_not_draw_lines_for_marker_only_scatter

end program test_scatter_marker_only<|MERGE_RESOLUTION|>--- conflicted
+++ resolved
@@ -32,11 +32,8 @@
         call fig%add_plot(x, y, linestyle='o', label='Markers Only')
         
         ! Save as ASCII to visually verify no connecting lines
-<<<<<<< HEAD
         call fig%savefig('output/test/test_scatter_marker_only/test_scatter_marker_only.txt')
-=======
         call fig%savefig('/tmp/test_scatter_marker_only.txt')
->>>>>>> 046519cf
         
         ! TODO: Add proper assertions to check internal state
         ! For now, manual verification via ASCII output
