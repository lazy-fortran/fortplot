program test_legend_box_improvements
    !! TDD tests for legend box sizing and placement improvements
    !! These tests define the expected behavior for better legend rendering
    use fortplot
    use fortplot_legend, only: legend_t, legend_entry_t, create_legend
    use fortplot_context, only: plot_context  
    use, intrinsic :: iso_fortran_env, only: wp => real64
    implicit none
    
    call test_legend_box_sizing()
    call test_legend_text_positioning()
    call test_legend_placement_margins()
    call test_legend_visual_quality()
    print *, "All legend box improvement tests passed!"
    
contains

    subroutine test_legend_box_sizing()
        !! Test that legend box properly contains all text
        !! FAILING: Current box is too small for text content
        type(figure_t) :: fig
        real(wp), dimension(10) :: x, y1, y2, y3
        integer :: i
        
        x = [(real(i, wp), i=1, 10)]
        y1 = x
        y2 = x * 2.0_wp
        y3 = x * 3.0_wp
        
        call fig%initialize(640, 480)
        call fig%add_plot(x, y1, label="Short")
        call fig%add_plot(x, y2, label="Medium Label")
        call fig%add_plot(x, y3, label="Very Long Label Name")
        
        call fig%legend()
        
        ! Test files to verify box sizing
<<<<<<< HEAD
        call fig%savefig('output/test/test_legend_box_improvements/test_legend_box_sizing.png')
=======
        call fig%savefig('/tmp/test/test_legend_box_sizing.png')
>>>>>>> 046519cf
        
        ! TODO: Add assertions to verify box dimensions contain text
        ! Expected: Legend box width should accommodate longest label
        ! Expected: Legend box height should accommodate all entries with proper spacing
        ! Expected: Text should not be clipped or overflow box boundaries
        
        print *, "PASS: Legend box sizing test completed"
    end subroutine test_legend_box_sizing

    subroutine test_legend_text_positioning()
        !! Test that legend text is properly centered and aligned
        !! FAILING: Text positioning is not optimal within legend entries
        type(figure_t) :: fig
        real(wp), dimension(5) :: x, y1, y2
        integer :: i
        
        x = [(real(i, wp), i=1, 5)]
        y1 = sin(x)
        y2 = cos(x)
        
        call fig%initialize(640, 480)
        call fig%add_plot(x, y1, label="sin(x)")
        call fig%add_plot(x, y2, label="cos(x)")
        
        call fig%legend()
<<<<<<< HEAD
        call fig%savefig('output/test/test_legend_box_improvements/test_legend_text_positioning.png')
=======
        call fig%savefig('/tmp/test/test_legend_text_positioning.png')
>>>>>>> 046519cf
        
        ! TODO: Add assertions for text positioning
        ! Expected: Text should be vertically centered with legend lines
        ! Expected: Text should have consistent spacing from legend lines
        ! Expected: Text should not overlap with legend box borders
        
        print *, "PASS: Legend text positioning test completed"
    end subroutine test_legend_text_positioning

    subroutine test_legend_placement_margins()
        !! Test that legend placement respects proper margins
        !! FAILING: Legend placement doesn't maintain adequate margins
        type(figure_t) :: fig
        real(wp), dimension(20) :: x, y1, y2, y3, y4
        integer :: i
        
        x = [(real(i, wp), i=1, 20)]
        y1 = x
        y2 = x**2
        y3 = sqrt(x)
        y4 = log(x)
        
        call fig%initialize(640, 480)
        call fig%add_plot(x, y1, label="Linear")
        call fig%add_plot(x, y2, label="Quadratic")
        call fig%add_plot(x, y3, label="Square Root")
        call fig%add_plot(x, y4, label="Logarithmic")
        
        ! Test all legend positions
        call fig%legend(location="upper left")
<<<<<<< HEAD
        call fig%savefig('output/test/test_legend_box_improvements/test_legend_margins_ul.png')
        
        call fig%legend(location="upper right")
        call fig%savefig('output/test/test_legend_box_improvements/test_legend_margins_ur.png')
        
        call fig%legend(location="lower left")
        call fig%savefig('output/test/test_legend_box_improvements/test_legend_margins_ll.png')
        
        call fig%legend(location="lower right")
        call fig%savefig('output/test/test_legend_box_improvements/test_legend_margins_lr.png')
=======
        call fig%savefig('/tmp/test/test_legend_margins_ul.png')
        
        call fig%legend(location="upper right")
        call fig%savefig('/tmp/test/test_legend_margins_ur.png')
        
        call fig%legend(location="lower left")
        call fig%savefig('/tmp/test/test_legend_margins_ll.png')
        
        call fig%legend(location="lower right")
        call fig%savefig('/tmp/test/test_legend_margins_lr.png')
>>>>>>> 046519cf
        
        ! TODO: Add assertions for margin compliance
        ! Expected: Legend should not overlap with plot data
        ! Expected: Legend should maintain minimum distance from plot edges
        ! Expected: Legend should not extend beyond plot canvas
        
        print *, "PASS: Legend placement margins test completed"
    end subroutine test_legend_placement_margins

    subroutine test_legend_visual_quality()
        !! Test overall visual quality and professional appearance
        !! FAILING: Current legend lacks professional matplotlib-style appearance
        type(figure_t) :: fig
        real(wp), dimension(50) :: x, y1, y2, y3
        integer :: i
        
        x = [(real(i, wp) * 0.1_wp, i=1, 50)]
        y1 = exp(-x) * sin(x)
        y2 = x * exp(-x/2.0_wp)
        y3 = cos(x) / (1.0_wp + x)
        
        call fig%initialize(800, 600)
        call fig%set_title("Professional Legend Quality Test")
        call fig%add_plot(x, y1, label="Damped Sine")
        call fig%add_plot(x, y2, label="Exponential Decay")
        call fig%add_plot(x, y3, label="Damped Cosine")
        
        call fig%legend()
<<<<<<< HEAD
        call fig%savefig('output/test/test_legend_box_improvements/test_legend_visual_quality.png')
=======
        call fig%savefig('/tmp/test/test_legend_visual_quality.png')
>>>>>>> 046519cf
        
        ! TODO: Add assertions for visual quality
        ! Expected: Legend should have professional appearance similar to matplotlib
        ! Expected: Legend should have proper padding and spacing
        ! Expected: Legend should have clean border and background
        
        print *, "PASS: Legend visual quality test completed"
    end subroutine test_legend_visual_quality

end program test_legend_box_improvements<|MERGE_RESOLUTION|>--- conflicted
+++ resolved
@@ -35,11 +35,8 @@
         call fig%legend()
         
         ! Test files to verify box sizing
-<<<<<<< HEAD
         call fig%savefig('output/test/test_legend_box_improvements/test_legend_box_sizing.png')
-=======
         call fig%savefig('/tmp/test/test_legend_box_sizing.png')
->>>>>>> 046519cf
         
         ! TODO: Add assertions to verify box dimensions contain text
         ! Expected: Legend box width should accommodate longest label
@@ -65,11 +62,8 @@
         call fig%add_plot(x, y2, label="cos(x)")
         
         call fig%legend()
-<<<<<<< HEAD
         call fig%savefig('output/test/test_legend_box_improvements/test_legend_text_positioning.png')
-=======
         call fig%savefig('/tmp/test/test_legend_text_positioning.png')
->>>>>>> 046519cf
         
         ! TODO: Add assertions for text positioning
         ! Expected: Text should be vertically centered with legend lines
@@ -100,7 +94,6 @@
         
         ! Test all legend positions
         call fig%legend(location="upper left")
-<<<<<<< HEAD
         call fig%savefig('output/test/test_legend_box_improvements/test_legend_margins_ul.png')
         
         call fig%legend(location="upper right")
@@ -111,7 +104,6 @@
         
         call fig%legend(location="lower right")
         call fig%savefig('output/test/test_legend_box_improvements/test_legend_margins_lr.png')
-=======
         call fig%savefig('/tmp/test/test_legend_margins_ul.png')
         
         call fig%legend(location="upper right")
@@ -122,7 +114,6 @@
         
         call fig%legend(location="lower right")
         call fig%savefig('/tmp/test/test_legend_margins_lr.png')
->>>>>>> 046519cf
         
         ! TODO: Add assertions for margin compliance
         ! Expected: Legend should not overlap with plot data
@@ -151,11 +142,8 @@
         call fig%add_plot(x, y3, label="Damped Cosine")
         
         call fig%legend()
-<<<<<<< HEAD
         call fig%savefig('output/test/test_legend_box_improvements/test_legend_visual_quality.png')
-=======
         call fig%savefig('/tmp/test/test_legend_visual_quality.png')
->>>>>>> 046519cf
         
         ! TODO: Add assertions for visual quality
         ! Expected: Legend should have professional appearance similar to matplotlib
