--- conflicted
+++ resolved
@@ -39,11 +39,8 @@
         ! Create plot
         call fig%initialize(640, 480)
         call fig%add_plot(x_data, y_data)
-<<<<<<< HEAD
         call fig%savefig('output/test/test_visual_boundaries/test_linear_visual.txt')
-=======
         call fig%savefig('/tmp/test_linear_visual.txt')
->>>>>>> 046519cf
         
         if (validate_ascii_boundaries('/tmp/test_linear_visual.txt')) then
             print *, "  ✓ PASS: Linear plot stays within ASCII canvas bounds"
@@ -72,11 +69,8 @@
         call fig%initialize(640, 480)
         call fig%set_yscale('log')
         call fig%add_plot(x_data, y_data)
-<<<<<<< HEAD
         call fig%savefig('output/test/test_visual_boundaries/test_log_visual.txt')
-=======
         call fig%savefig('/tmp/test_log_visual.txt')
->>>>>>> 046519cf
         
         if (validate_ascii_boundaries('/tmp/test_log_visual.txt')) then
             print *, "  ✓ PASS: Log plot stays within ASCII canvas bounds"
@@ -105,11 +99,8 @@
         call fig%initialize(640, 480)
         call fig%set_yscale('symlog', 10.0_wp)
         call fig%add_plot(x_data, y_data)
-<<<<<<< HEAD
         call fig%savefig('output/test/test_visual_boundaries/test_symlog_visual.txt')
-=======
         call fig%savefig('/tmp/test_symlog_visual.txt')
->>>>>>> 046519cf
         
         if (validate_ascii_boundaries('/tmp/test_symlog_visual.txt')) then
             print *, "  ✓ PASS: Symlog plot stays within ASCII canvas bounds"
