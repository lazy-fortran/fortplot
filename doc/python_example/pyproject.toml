[build-system]
requires = ["setuptools>=45", "wheel"]
build-backend = "setuptools.build_meta"

[project]
name = "fortplot-example"
version = "0.1.0"
dependencies = [
<<<<<<< HEAD
    "fortplotlib @ git+https://github.com/lazy-fortran/fortplot.git",
=======
    "fortplot @ git+https://github.com/krystophny/fortplot.git",
>>>>>>> cffd645b
    "numpy"
]<|MERGE_RESOLUTION|>--- conflicted
+++ resolved
@@ -6,10 +6,6 @@
 name = "fortplot-example"
 version = "0.1.0"
 dependencies = [
-<<<<<<< HEAD
-    "fortplotlib @ git+https://github.com/lazy-fortran/fortplot.git",
-=======
-    "fortplot @ git+https://github.com/krystophny/fortplot.git",
->>>>>>> cffd645b
+    "fortplot @ git+https://github.com/lazy-fortran/fortplot.git",
     "numpy"
 ]