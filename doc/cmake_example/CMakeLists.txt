--- conflicted
+++ resolved
@@ -9,11 +9,7 @@
 
 # Fetch and build fortplot using CMake
 FetchContent_Declare(
-<<<<<<< HEAD
-    fortplotlib
-=======
     fortplot
->>>>>>> f8c99517
     GIT_REPOSITORY https://github.com/lazy-fortran/fortplot
     GIT_TAG main
 )
@@ -22,13 +18,8 @@
 # Create a simple test program
 add_executable(fortplot_test main.f90)
 
-<<<<<<< HEAD
-# Link against fortplotlib
-target_link_libraries(fortplotlib_test fortplotlib)
-=======
 # Link against fortplot
 target_link_libraries(fortplot_test fortplot::fortplot)
->>>>>>> f8c99517
 
 # Set Fortran compiler flags
 set(CMAKE_Fortran_FLAGS "-Wall -Wextra -fimplicit-none")
