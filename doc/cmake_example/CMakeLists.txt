cmake_minimum_required(VERSION 3.20)
project(fortplot_cmake_example Fortran)

# Enable Fortran
enable_language(Fortran)

# Include FetchContent module
include(FetchContent)

# Fetch and build fortplotlib using CMake
FetchContent_Declare(
    fortplotlib
<<<<<<< HEAD
    GIT_REPOSITORY https://github.com/lazy-fortran/fortplot
=======
    GIT_REPOSITORY https://github.com/krystophny/fortplot
>>>>>>> cffd645b
    GIT_TAG main
)
FetchContent_MakeAvailable(fortplotlib)

# Create a simple test program
add_executable(fortplot_test main.f90)

# Link against fortplotlib (using old name until rename is merged to main)
target_link_libraries(fortplot_test fortplotlib::fortplotlib)

# Set Fortran compiler flags
set(CMAKE_Fortran_FLAGS "-Wall -Wextra -fimplicit-none")
set(CMAKE_Fortran_FLAGS_DEBUG "-g -O0 -fcheck=all")
set(CMAKE_Fortran_FLAGS_RELEASE "-O3")

# Default to Release build if not specified
if(NOT CMAKE_BUILD_TYPE)
    set(CMAKE_BUILD_TYPE Release)
endif()

message(STATUS "Build type: ${CMAKE_BUILD_TYPE}")
message(STATUS "Fortran compiler: ${CMAKE_Fortran_COMPILER}")
message(STATUS "Fortran flags: ${CMAKE_Fortran_FLAGS}")<|MERGE_RESOLUTION|>--- conflicted
+++ resolved
@@ -10,11 +10,7 @@
 # Fetch and build fortplotlib using CMake
 FetchContent_Declare(
     fortplotlib
-<<<<<<< HEAD
     GIT_REPOSITORY https://github.com/lazy-fortran/fortplot
-=======
-    GIT_REPOSITORY https://github.com/krystophny/fortplot
->>>>>>> cffd645b
     GIT_TAG main
 )
 FetchContent_MakeAvailable(fortplotlib)
