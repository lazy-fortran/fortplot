program line_styles
    !! Comprehensive demonstration of line styles in fortplot
    !!
    !! This example shows all available line styles:
    !! - Solid lines (-)
    !! - Dashed lines (--)
    !! - Dotted lines (:)
    !! - Dash-dot lines (-.)
    !! - No line (None)
    use fortplot
    implicit none

    real(wp), dimension(50) :: x, y1, y2, y3, y4, y5, y6
    integer :: i

    print *, "=== Line Style Examples ==="

    ! Generate test data with clear separation for visibility
    do i = 1, 50
        x(i) = real(i-1, wp) * 0.2_wp
        y1(i) = sin(x(i)) + 2.5_wp
        y2(i) = cos(x(i)) + 1.5_wp
        y3(i) = sin(x(i) * 2.0_wp) + 0.5_wp
        y4(i) = cos(x(i) * 3.0_wp) - 0.5_wp
        y5(i) = sin(x(i) * 0.5_wp) - 1.5_wp
        y6(i) = cos(x(i) * 0.5_wp) - 2.5_wp
    end do

    ! Comprehensive line style demonstration
    call figure(800, 600)
    call plot(x, y1, label='Solid (-)', linestyle=LINESTYLE_SOLID)
    call plot(x, y2, label='Dashed (--)', linestyle=LINESTYLE_DASHED)
    call plot(x, y3, label='Dotted (:)', linestyle=LINESTYLE_DOTTED)
    call plot(x, y4, label='Dash-dot (-.)', linestyle=LINESTYLE_DASHDOT)
    call plot(x, y5, label='None (invisible)', linestyle=LINESTYLE_NONE)
    call plot(x, y6, label='Markers only', linestyle='o')
    call title('Complete Line Style Reference')
    call xlabel('X values')
    call ylabel('Y values')
    call legend()
<<<<<<< HEAD
    call savefig('output/example/fortran/line_styles/line_styles.png')
    call savefig('output/example/fortran/line_styles/line_styles.pdf')
    call savefig('output/example/fortran/line_styles/line_styles.txt')
=======
    call savefig('build/example/line_styles/line_styles.png')
    call savefig('build/example/line_styles/line_styles.pdf')
    call savefig('build/example/line_styles/line_styles.txt')
>>>>>>> 046519cf

    print *, "Line style examples completed!"
    print *, "Files created: line_style_reference.png, line_style_reference.pdf"
    print *, "Note: 'None' linestyle creates invisible lines (no output)"
    print *

end program line_styles<|MERGE_RESOLUTION|>--- conflicted
+++ resolved
@@ -38,15 +38,9 @@
     call xlabel('X values')
     call ylabel('Y values')
     call legend()
-<<<<<<< HEAD
     call savefig('output/example/fortran/line_styles/line_styles.png')
     call savefig('output/example/fortran/line_styles/line_styles.pdf')
     call savefig('output/example/fortran/line_styles/line_styles.txt')
-=======
-    call savefig('build/example/line_styles/line_styles.png')
-    call savefig('build/example/line_styles/line_styles.pdf')
-    call savefig('build/example/line_styles/line_styles.txt')
->>>>>>> 046519cf
 
     print *, "Line style examples completed!"
     print *, "Files created: line_style_reference.png, line_style_reference.pdf"
