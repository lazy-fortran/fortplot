program generate_example_docs
    !! Generate FORD documentation pages for fortplot examples
    use fortplot_doc_constants, only: PATH_MAX_LEN
    use fortplot_doc_examples, only: get_example_count, get_example_dir, get_example_name
    use fortplot_doc_processor, only: process_example
    implicit none
    
    character(len=PATH_MAX_LEN) :: example_dir, example_name
    integer :: n_examples, i
    
<<<<<<< HEAD
    ! List of examples to document
    n_examples = 18
    example_dirs(1) = "example/fortran/basic_plots"
    example_names(1) = "basic_plots"
    
    example_dirs(2) = "example/fortran/line_styles"
    example_names(2) = "line_styles"
    
    example_dirs(3) = "example/fortran/marker_demo"
    example_names(3) = "marker_demo"
    
    example_dirs(4) = "example/fortran/format_string_demo"
    example_names(4) = "format_string_demo"
    
    example_dirs(5) = "example/fortran/contour_demo"
    example_names(5) = "contour_demo"
    
    example_dirs(6) = "example/fortran/colored_contours"
    example_names(6) = "colored_contours"
    
    example_dirs(7) = "example/fortran/pcolormesh_demo"
    example_names(7) = "pcolormesh_demo"
    
    example_dirs(8) = "example/fortran/streamplot_demo"
    example_names(8) = "streamplot_demo"
    
    example_dirs(9) = "example/fortran/ascii_heatmap"
    example_names(9) = "ascii_heatmap"
    
    example_dirs(10) = "example/fortran/scale_examples"
    example_names(10) = "scale_examples"
    
    example_dirs(11) = "example/fortran/legend_demo"
    example_names(11) = "legend_demo"
    
    example_dirs(12) = "example/fortran/legend_box_demo"
    example_names(12) = "legend_box_demo"
    
    example_dirs(13) = "example/fortran/unicode_demo"
    example_names(13) = "unicode_demo"
    
    example_dirs(14) = "example/fortran/show_viewer_demo"
    example_names(14) = "show_viewer_demo"
    
    example_dirs(15) = "example/fortran/smart_show_demo"
    example_names(15) = "smart_show_demo"
    
    example_dirs(16) = "example/fortran/animation"
    example_names(16) = "animation"
    
    example_dirs(17) = "example/fortran/stateful_streamplot"
    example_names(17) = "stateful_streamplot"
    
    example_dirs(18) = "example/fortran/annotation_demo"
    example_names(18) = "annotation_demo"
    
=======
>>>>>>> 90be0ebf
    print *, "Generating example documentation..."
    
    n_examples = get_example_count()
    
    do i = 1, n_examples
        call get_example_dir(i, example_dir)
        call get_example_name(i, example_name)
        call process_example(trim(example_dir), trim(example_name))
    end do
    
    print *, "Documentation generation complete!"
    
<<<<<<< HEAD
contains

    subroutine process_example(example_dir, example_name)
        character(len=*), intent(in) :: example_dir
        character(len=*), intent(in) :: example_name
        
        character(len=1024) :: line
        character(len=256) :: readme_file, output_file
        integer :: unit_in, unit_out, ios
        logical :: file_exists, in_output_section
        
        print *, "Processing: ", trim(example_name)
        
        ! Build file paths
        readme_file = trim(example_dir) // "/README.md"
        output_file = "doc/example/" // trim(example_name) // ".md"
        
        ! Check if README exists
        inquire(file=trim(readme_file), exist=file_exists)
        if (.not. file_exists) then
            print *, "Warning: README.md not found: ", trim(readme_file)
            return
        end if
        
        ! Open output markdown file
        open(newunit=unit_out, file=trim(output_file), status='replace', iostat=ios)
        if (ios /= 0) then
            print *, "Error: Cannot create ", trim(output_file)
            return
        end if
        
        ! Process README and copy content with modifications
        open(newunit=unit_in, file=trim(readme_file), status='old', iostat=ios)
        if (ios /= 0) then
            print *, "Error: Cannot read ", trim(readme_file)
            close(unit_out)
            return
        end if
        
        in_output_section = .false.
        
        ! Write FORD front matter first
        write(unit_out, '(A)') 'title: ' // trim(title_case(example_name))
        
        do
            read(unit_in, '(A)', iostat=ios) line
            if (ios /= 0) exit
            
            ! Skip the title line from README
            if (index(line, 'title:') == 1) cycle
            
            ! Check if we're entering the files section
            if (index(line, '## Files') > 0) then
                ! Write enhanced files section with links
                write(unit_out, '(A)') '## Source Files'
                write(unit_out, '(A)') ''
                call write_source_links(unit_out, example_name)
                ! Skip original files section
                do
                    read(unit_in, '(A)', iostat=ios) line
                    if (ios /= 0) exit
                    if (index(line, '##') == 1 .and. index(line, '## Files') == 0) then
                        ! Process this line in the main loop
                        backspace(unit_in)
                        exit
                    end if
                end do
                cycle
            end if
            
            ! Check if we're entering the output examples section
            if (index(line, '## Output Examples') > 0) then
                in_output_section = .true.
                ! Write the output section with generated content
                write(unit_out, '(A)') '## Output'
                write(unit_out, '(A)') ''
                call write_generated_outputs(unit_out, example_dir, example_name)
                ! Skip until next section
                cycle
            end if
            
            ! Skip content in output section
            if (in_output_section) then
                if (index(line, '##') == 1 .and. index(line, '## Output') == 0) then
                    in_output_section = .false.
                else
                    cycle
                end if
            end if
            
            ! Skip "Running" section
            if (index(line, '## Running') > 0) then
                ! Skip until next section
                do
                    read(unit_in, '(A)', iostat=ios) line
                    if (ios /= 0) exit
                    if (index(line, '##') == 1 .and. index(line, '## Running') == 0) then
                        backspace(unit_in)
                        exit
                    end if
                end do
                cycle
            end if
            
            ! Replace relative image paths with correct paths for docs
            if (index(line, '![') > 0 .and. index(line, '](') > 0) then
                call process_image_path(line, example_name)
            end if
            
            ! Write the line
            write(unit_out, '(A)') trim(line)
        end do
        
        close(unit_in)
        close(unit_out)
        
    end subroutine process_example
    
    subroutine write_source_links(unit_out, example_name)
        integer, intent(in) :: unit_out
        character(len=*), intent(in) :: example_name
        
        character(len=256) :: fortran_path, fortran_file, python_path, local_fortran_path
        character(len=1024) :: line
        logical :: python_exists
        integer :: unit_src, ios
        
        ! Build paths
        select case(example_name)
        case('animation')
            fortran_file = 'save_animation_demo.f90'
            fortran_path = 'https://github.com/lazy-fortran/fortplot/blob/main/example/fortran/' // &
                           trim(example_name) // '/' // trim(fortran_file)
            local_fortran_path = 'example/fortran/' // trim(example_name) // '/' // trim(fortran_file)
        case('ascii_heatmap')
            fortran_file = 'ascii_heatmap_demo.f90'
            fortran_path = 'https://github.com/lazy-fortran/fortplot/blob/main/example/fortran/' // &
                           trim(example_name) // '/' // trim(fortran_file)
            local_fortran_path = 'example/fortran/' // trim(example_name) // '/' // trim(fortran_file)
        case default
            fortran_file = trim(example_name) // '.f90'
            fortran_path = 'https://github.com/lazy-fortran/fortplot/blob/main/example/fortran/' // &
                           trim(example_name) // '/' // trim(fortran_file)
            local_fortran_path = 'example/fortran/' // trim(example_name) // '/' // trim(fortran_file)
        end select
        python_path = 'example/python/' // trim(example_name) // '/' // trim(example_name) // '.py'
        
        ! Check if Python example exists
        inquire(file=trim(python_path), exist=python_exists)
        
        ! Write section header
        write(unit_out, '(A)') '## Source Code'
        write(unit_out, '(A)') ''
        
        ! Write Fortran link with emoji
        write(unit_out, '(A)') '🔷 **Fortran:** [' // trim(fortran_file) // '](' // trim(fortran_path) // ')'
        
        ! Write Python link if exists
        if (python_exists) then
            write(unit_out, '(A)') ''
            write(unit_out, '(A)') '🐍 **Python:** [' // trim(example_name) // &
                                   '.py](https://github.com/lazy-fortran/fortplot/blob/main/' // &
                                   trim(python_path) // ')'
        end if
        write(unit_out, '(A)') ''
        
        ! Include the source code
        write(unit_out, '(A)') '```fortran'
        open(newunit=unit_src, file=trim(local_fortran_path), status='old', iostat=ios)
        if (ios == 0) then
            do
                read(unit_src, '(A)', iostat=ios) line
                if (ios /= 0) exit
                write(unit_out, '(A)') trim(line)
            end do
            close(unit_src)
        end if
        write(unit_out, '(A)') '```'
        write(unit_out, '(A)') ''
        
    end subroutine write_source_links
    
    subroutine write_generated_outputs(unit_out, example_dir, example_name)
        integer, intent(in) :: unit_out
        character(len=*), intent(in) :: example_dir, example_name
        
        character(len=256) :: media_files(10), pdf_files(10), txt_files(10)
        character(len=256) :: ascii_file
        character(len=1024) :: line
        integer :: n_media, n_pdf, n_txt, j, unit_ascii, ios
        logical :: file_exists
        character(len=10) :: extension
        
        ! Find output files in build directory
        call find_output_files('build/example/' // trim(example_name), example_name, media_files, n_media, &
                              pdf_files, n_pdf, txt_files, n_txt)
        
        ! Add media outputs (PNG or MP4)
        do j = 1, n_media
            ! Get file extension
            extension = get_file_extension(media_files(j))
            
            write(unit_out, '(A)') '### ' // trim(get_output_title(media_files(j)))
            write(unit_out, '(A)') ''
            
            if (extension == 'mp4') then
                ! Embed video using HTML
                write(unit_out, '(A)') '<video width="800" height="600" controls>'
                write(unit_out, '(A)') '  <source src="../../example/' // trim(example_name) // '/' // &
                                       trim(media_files(j)) // '" type="video/mp4">'
                write(unit_out, '(A)') '  Your browser does not support the video tag.'
                write(unit_out, '(A)') '</video>'
                write(unit_out, '(A)') ''
                write(unit_out, '(A)') '[Download MP4](../../example/' // trim(example_name) // '/' // trim(media_files(j)) // ')'
            else
                ! Regular image
                write(unit_out, '(A)') '![' // trim(media_files(j)) // '](../../example/' // &
                                       trim(example_name) // '/' // trim(media_files(j)) // ')'
                write(unit_out, '(A)') ''
                
                ! Add corresponding ASCII output
                ascii_file = 'build/example/' // trim(example_name) // '/' // replace_extension(media_files(j), 'txt')
                inquire(file=trim(ascii_file), exist=file_exists)
                if (file_exists) then
                    write(unit_out, '(A)') 'ASCII output:'
                    write(unit_out, '(A)') '```'
                    
                    open(newunit=unit_ascii, file=trim(ascii_file), status='old', iostat=ios)
                    if (ios == 0) then
                        do
                            read(unit_ascii, '(A)', iostat=ios) line
                            if (ios /= 0) exit
                            write(unit_out, '(A)') trim(line)
                        end do
                        close(unit_ascii)
                    end if
                    
                    write(unit_out, '(A)') '```'
                    write(unit_out, '(A)') ''
                end if
                
                ! Add PDF link
                write(unit_out, '(A)') '[Download PDF](../../example/' // trim(example_name) // '/' // &
                    trim(replace_extension(media_files(j), 'pdf')) // ')'
            end if
            write(unit_out, '(A)') ''
        end do
        
    end subroutine write_generated_outputs
    
    subroutine process_image_path(line, example_name)
        character(len=*), intent(inout) :: line
        character(len=*), intent(in) :: example_name
        integer :: start_pos, end_pos, path_start, path_end
        character(len=256) :: new_path, filename
        
        ! Find image markdown pattern ![...](...) 
        start_pos = index(line, '](')
        if (start_pos > 0) then
            path_start = start_pos + 2
            path_end = index(line(path_start:), ')')
            if (path_end > 0) then
                path_end = path_start + path_end - 2
                ! Extract just the filename
                filename = adjustl(trim(line(path_start:path_end)))
                ! Get just the filename if it's a path
                if (index(filename, '/') > 0) then
                    filename = filename(index(filename, '/', back=.true.)+1:)
                end if
                ! Replace with relative path to example directory
                new_path = '../../example/' // trim(example_name) // '/' // trim(filename)
                line = line(1:start_pos+1) // trim(new_path) // ')'
            end if
        end if
    end subroutine process_image_path
    
    subroutine find_output_files(dir, base_name, media_files, n_media, pdf_files, n_pdf, txt_files, n_txt)
        character(len=*), intent(in) :: dir, base_name
        character(len=*), intent(out) :: media_files(:), pdf_files(:), txt_files(:)
        integer, intent(out) :: n_media, n_pdf, n_txt
        
        character(len=256) :: test_file
        logical :: exists
        integer :: i
        
        n_media = 0
        n_pdf = 0
        n_txt = 0
        
        ! Use a more comprehensive approach - scan directory for all media files
        call scan_directory_for_media(dir, media_files, n_media)
        
    end subroutine find_output_files
    
    subroutine scan_directory_for_media(dir, media_files, n_media)
        character(len=*), intent(in) :: dir
        character(len=*), intent(out) :: media_files(:)
        integer, intent(out) :: n_media
        
        ! Hardcode the known patterns for each example
        character(len=256) :: test_file
        
        n_media = 0
        
        ! Check each known pattern - extract example name from build path
        select case(trim(dir))
        case('build/example/animation')
            call add_if_exists(dir, 'wave_animation.mp4', media_files, n_media)
        case('build/example/basic_plots')
            call add_if_exists(dir, 'simple_plot.png', media_files, n_media)
            call add_if_exists(dir, 'multi_line.png', media_files, n_media)
        case('build/example/line_styles')
            call add_if_exists(dir, 'line_styles.png', media_files, n_media)
        case('build/example/contour_demo')
            call add_if_exists(dir, 'contour_gaussian.png', media_files, n_media)
            call add_if_exists(dir, 'mixed_plot.png', media_files, n_media)
        case('build/example/scale_examples')
            call add_if_exists(dir, 'log_scale.png', media_files, n_media)
            call add_if_exists(dir, 'symlog_scale.png', media_files, n_media)
        case('build/example/marker_demo')
            call add_if_exists(dir, 'scatter_plot.png', media_files, n_media)
            call add_if_exists(dir, 'all_marker_types.png', media_files, n_media)
            call add_if_exists(dir, 'marker_colors.png', media_files, n_media)
        case('build/example/colored_contours')
            call add_if_exists(dir, 'gaussian_default.png', media_files, n_media)
            call add_if_exists(dir, 'ripple_jet.png', media_files, n_media)
            call add_if_exists(dir, 'ripple_coolwarm.png', media_files, n_media)
            call add_if_exists(dir, 'ripple_inferno.png', media_files, n_media)
            call add_if_exists(dir, 'saddle_plasma.png', media_files, n_media)
        case('build/example/legend_demo')
            call add_if_exists(dir, 'basic_legend.png', media_files, n_media)
            call add_if_exists(dir, 'legend_upper_left.png', media_files, n_media)
            call add_if_exists(dir, 'legend_upper_right.png', media_files, n_media)
            call add_if_exists(dir, 'legend_lower_left.png', media_files, n_media)
            call add_if_exists(dir, 'legend_lower_right.png', media_files, n_media)
            call add_if_exists(dir, 'multi_function_legend.png', media_files, n_media)
        case('build/example/legend_box_demo')
            call add_if_exists(dir, 'legend_box_demo_default.png', media_files, n_media)
            call add_if_exists(dir, 'legend_box_demo_upper_left.png', media_files, n_media)
            call add_if_exists(dir, 'legend_box_demo_lower_right.png', media_files, n_media)
        case('build/example/format_string_demo')
            call add_if_exists(dir, 'format_string_demo.png', media_files, n_media)
        case('build/example/pcolormesh_demo')
            call add_if_exists(dir, 'pcolormesh_basic.png', media_files, n_media)
            call add_if_exists(dir, 'pcolormesh_plasma.png', media_files, n_media)
            call add_if_exists(dir, 'pcolormesh_sinusoidal.png', media_files, n_media)
        case('build/example/streamplot_demo')
            call add_if_exists(dir, 'streamplot_demo.png', media_files, n_media)
        case('build/example/unicode_demo')
            call add_if_exists(dir, 'unicode_demo.png', media_files, n_media)
            call add_if_exists(dir, 'math_examples.png', media_files, n_media)
        case('build/example/stateful_streamplot')
            call add_if_exists(dir, 'stateful_streamplot.png', media_files, n_media)
        case('build/example/annotation_demo')
            call add_if_exists(dir, 'annotation_demo.png', media_files, n_media)
        case default
            ! For other examples, try the standard pattern
            test_file = dir(index(dir, '/', back=.true.)+1:) // '.png'
            call add_if_exists(dir, test_file, media_files, n_media)
        end select
        
    end subroutine scan_directory_for_media
    
    subroutine add_if_exists(dir, filename, files, n)
        character(len=*), intent(in) :: dir, filename
        character(len=*), intent(inout) :: files(:)
        integer, intent(inout) :: n
        
        character(len=512) :: full_path
        logical :: exists
        
        full_path = trim(dir) // '/' // trim(filename)
        inquire(file=trim(full_path), exist=exists)
        if (exists .and. n < size(files)) then
            n = n + 1
            files(n) = filename
        end if
    end subroutine add_if_exists
    
    logical function check_file_exists(dir, filename)
        character(len=*), intent(in) :: dir, filename
        character(len=512) :: full_path
        
        full_path = trim(dir) // '/' // trim(filename)
        inquire(file=trim(full_path), exist=check_file_exists)
    end function check_file_exists
    
    function replace_extension(filename, new_ext) result(new_filename)
        character(len=*), intent(in) :: filename, new_ext
        character(len=256) :: new_filename
        integer :: dot_pos
        
        dot_pos = index(filename, '.', back=.true.)
        if (dot_pos > 0) then
            new_filename = filename(1:dot_pos) // new_ext
        else
            new_filename = trim(filename) // '.' // new_ext
        end if
    end function replace_extension
    
    function title_case(name) result(title)
        character(len=*), intent(in) :: name
        character(len=256) :: title
        integer :: i
        
        title = name
        
        ! Replace underscores with spaces
        do i = 1, len_trim(title)
            if (title(i:i) == '_') title(i:i) = ' '
        end do
        
        ! Capitalize first letter and after spaces
        if (len_trim(title) > 0) then
            if (title(1:1) >= 'a' .and. title(1:1) <= 'z') then
                title(1:1) = char(ichar(title(1:1)) - 32)
            end if
            
            do i = 2, len_trim(title)
                if (title(i-1:i-1) == ' ' .and. title(i:i) >= 'a' .and. title(i:i) <= 'z') then
                    title(i:i) = char(ichar(title(i:i)) - 32)
                end if
            end do
        end if
    end function title_case
    
    function get_output_title(filename) result(title)
        character(len=*), intent(in) :: filename
        character(len=256) :: title
        character(len=256) :: base
        integer :: dot_pos
        
        ! Remove extension
        dot_pos = index(filename, '.', back=.true.)
        if (dot_pos > 0) then
            base = filename(1:dot_pos-1)
        else
            base = filename
        end if
        
        title = title_case(base)
    end function get_output_title
    
    function get_file_extension(filename) result(ext)
        character(len=*), intent(in) :: filename
        character(len=10) :: ext
        integer :: dot_pos
        
        dot_pos = index(filename, '.', back=.true.)
        if (dot_pos > 0 .and. dot_pos < len_trim(filename)) then
            ext = filename(dot_pos+1:)
        else
            ext = ''
        end if
    end function get_file_extension
=======
>>>>>>> 90be0ebf

end program generate_example_docs<|MERGE_RESOLUTION|>--- conflicted
+++ resolved
@@ -8,65 +8,6 @@
     character(len=PATH_MAX_LEN) :: example_dir, example_name
     integer :: n_examples, i
     
-<<<<<<< HEAD
-    ! List of examples to document
-    n_examples = 18
-    example_dirs(1) = "example/fortran/basic_plots"
-    example_names(1) = "basic_plots"
-    
-    example_dirs(2) = "example/fortran/line_styles"
-    example_names(2) = "line_styles"
-    
-    example_dirs(3) = "example/fortran/marker_demo"
-    example_names(3) = "marker_demo"
-    
-    example_dirs(4) = "example/fortran/format_string_demo"
-    example_names(4) = "format_string_demo"
-    
-    example_dirs(5) = "example/fortran/contour_demo"
-    example_names(5) = "contour_demo"
-    
-    example_dirs(6) = "example/fortran/colored_contours"
-    example_names(6) = "colored_contours"
-    
-    example_dirs(7) = "example/fortran/pcolormesh_demo"
-    example_names(7) = "pcolormesh_demo"
-    
-    example_dirs(8) = "example/fortran/streamplot_demo"
-    example_names(8) = "streamplot_demo"
-    
-    example_dirs(9) = "example/fortran/ascii_heatmap"
-    example_names(9) = "ascii_heatmap"
-    
-    example_dirs(10) = "example/fortran/scale_examples"
-    example_names(10) = "scale_examples"
-    
-    example_dirs(11) = "example/fortran/legend_demo"
-    example_names(11) = "legend_demo"
-    
-    example_dirs(12) = "example/fortran/legend_box_demo"
-    example_names(12) = "legend_box_demo"
-    
-    example_dirs(13) = "example/fortran/unicode_demo"
-    example_names(13) = "unicode_demo"
-    
-    example_dirs(14) = "example/fortran/show_viewer_demo"
-    example_names(14) = "show_viewer_demo"
-    
-    example_dirs(15) = "example/fortran/smart_show_demo"
-    example_names(15) = "smart_show_demo"
-    
-    example_dirs(16) = "example/fortran/animation"
-    example_names(16) = "animation"
-    
-    example_dirs(17) = "example/fortran/stateful_streamplot"
-    example_names(17) = "stateful_streamplot"
-    
-    example_dirs(18) = "example/fortran/annotation_demo"
-    example_names(18) = "annotation_demo"
-    
-=======
->>>>>>> 90be0ebf
     print *, "Generating example documentation..."
     
     n_examples = get_example_count()
@@ -78,464 +19,5 @@
     end do
     
     print *, "Documentation generation complete!"
-    
-<<<<<<< HEAD
-contains
-
-    subroutine process_example(example_dir, example_name)
-        character(len=*), intent(in) :: example_dir
-        character(len=*), intent(in) :: example_name
-        
-        character(len=1024) :: line
-        character(len=256) :: readme_file, output_file
-        integer :: unit_in, unit_out, ios
-        logical :: file_exists, in_output_section
-        
-        print *, "Processing: ", trim(example_name)
-        
-        ! Build file paths
-        readme_file = trim(example_dir) // "/README.md"
-        output_file = "doc/example/" // trim(example_name) // ".md"
-        
-        ! Check if README exists
-        inquire(file=trim(readme_file), exist=file_exists)
-        if (.not. file_exists) then
-            print *, "Warning: README.md not found: ", trim(readme_file)
-            return
-        end if
-        
-        ! Open output markdown file
-        open(newunit=unit_out, file=trim(output_file), status='replace', iostat=ios)
-        if (ios /= 0) then
-            print *, "Error: Cannot create ", trim(output_file)
-            return
-        end if
-        
-        ! Process README and copy content with modifications
-        open(newunit=unit_in, file=trim(readme_file), status='old', iostat=ios)
-        if (ios /= 0) then
-            print *, "Error: Cannot read ", trim(readme_file)
-            close(unit_out)
-            return
-        end if
-        
-        in_output_section = .false.
-        
-        ! Write FORD front matter first
-        write(unit_out, '(A)') 'title: ' // trim(title_case(example_name))
-        
-        do
-            read(unit_in, '(A)', iostat=ios) line
-            if (ios /= 0) exit
-            
-            ! Skip the title line from README
-            if (index(line, 'title:') == 1) cycle
-            
-            ! Check if we're entering the files section
-            if (index(line, '## Files') > 0) then
-                ! Write enhanced files section with links
-                write(unit_out, '(A)') '## Source Files'
-                write(unit_out, '(A)') ''
-                call write_source_links(unit_out, example_name)
-                ! Skip original files section
-                do
-                    read(unit_in, '(A)', iostat=ios) line
-                    if (ios /= 0) exit
-                    if (index(line, '##') == 1 .and. index(line, '## Files') == 0) then
-                        ! Process this line in the main loop
-                        backspace(unit_in)
-                        exit
-                    end if
-                end do
-                cycle
-            end if
-            
-            ! Check if we're entering the output examples section
-            if (index(line, '## Output Examples') > 0) then
-                in_output_section = .true.
-                ! Write the output section with generated content
-                write(unit_out, '(A)') '## Output'
-                write(unit_out, '(A)') ''
-                call write_generated_outputs(unit_out, example_dir, example_name)
-                ! Skip until next section
-                cycle
-            end if
-            
-            ! Skip content in output section
-            if (in_output_section) then
-                if (index(line, '##') == 1 .and. index(line, '## Output') == 0) then
-                    in_output_section = .false.
-                else
-                    cycle
-                end if
-            end if
-            
-            ! Skip "Running" section
-            if (index(line, '## Running') > 0) then
-                ! Skip until next section
-                do
-                    read(unit_in, '(A)', iostat=ios) line
-                    if (ios /= 0) exit
-                    if (index(line, '##') == 1 .and. index(line, '## Running') == 0) then
-                        backspace(unit_in)
-                        exit
-                    end if
-                end do
-                cycle
-            end if
-            
-            ! Replace relative image paths with correct paths for docs
-            if (index(line, '![') > 0 .and. index(line, '](') > 0) then
-                call process_image_path(line, example_name)
-            end if
-            
-            ! Write the line
-            write(unit_out, '(A)') trim(line)
-        end do
-        
-        close(unit_in)
-        close(unit_out)
-        
-    end subroutine process_example
-    
-    subroutine write_source_links(unit_out, example_name)
-        integer, intent(in) :: unit_out
-        character(len=*), intent(in) :: example_name
-        
-        character(len=256) :: fortran_path, fortran_file, python_path, local_fortran_path
-        character(len=1024) :: line
-        logical :: python_exists
-        integer :: unit_src, ios
-        
-        ! Build paths
-        select case(example_name)
-        case('animation')
-            fortran_file = 'save_animation_demo.f90'
-            fortran_path = 'https://github.com/lazy-fortran/fortplot/blob/main/example/fortran/' // &
-                           trim(example_name) // '/' // trim(fortran_file)
-            local_fortran_path = 'example/fortran/' // trim(example_name) // '/' // trim(fortran_file)
-        case('ascii_heatmap')
-            fortran_file = 'ascii_heatmap_demo.f90'
-            fortran_path = 'https://github.com/lazy-fortran/fortplot/blob/main/example/fortran/' // &
-                           trim(example_name) // '/' // trim(fortran_file)
-            local_fortran_path = 'example/fortran/' // trim(example_name) // '/' // trim(fortran_file)
-        case default
-            fortran_file = trim(example_name) // '.f90'
-            fortran_path = 'https://github.com/lazy-fortran/fortplot/blob/main/example/fortran/' // &
-                           trim(example_name) // '/' // trim(fortran_file)
-            local_fortran_path = 'example/fortran/' // trim(example_name) // '/' // trim(fortran_file)
-        end select
-        python_path = 'example/python/' // trim(example_name) // '/' // trim(example_name) // '.py'
-        
-        ! Check if Python example exists
-        inquire(file=trim(python_path), exist=python_exists)
-        
-        ! Write section header
-        write(unit_out, '(A)') '## Source Code'
-        write(unit_out, '(A)') ''
-        
-        ! Write Fortran link with emoji
-        write(unit_out, '(A)') '🔷 **Fortran:** [' // trim(fortran_file) // '](' // trim(fortran_path) // ')'
-        
-        ! Write Python link if exists
-        if (python_exists) then
-            write(unit_out, '(A)') ''
-            write(unit_out, '(A)') '🐍 **Python:** [' // trim(example_name) // &
-                                   '.py](https://github.com/lazy-fortran/fortplot/blob/main/' // &
-                                   trim(python_path) // ')'
-        end if
-        write(unit_out, '(A)') ''
-        
-        ! Include the source code
-        write(unit_out, '(A)') '```fortran'
-        open(newunit=unit_src, file=trim(local_fortran_path), status='old', iostat=ios)
-        if (ios == 0) then
-            do
-                read(unit_src, '(A)', iostat=ios) line
-                if (ios /= 0) exit
-                write(unit_out, '(A)') trim(line)
-            end do
-            close(unit_src)
-        end if
-        write(unit_out, '(A)') '```'
-        write(unit_out, '(A)') ''
-        
-    end subroutine write_source_links
-    
-    subroutine write_generated_outputs(unit_out, example_dir, example_name)
-        integer, intent(in) :: unit_out
-        character(len=*), intent(in) :: example_dir, example_name
-        
-        character(len=256) :: media_files(10), pdf_files(10), txt_files(10)
-        character(len=256) :: ascii_file
-        character(len=1024) :: line
-        integer :: n_media, n_pdf, n_txt, j, unit_ascii, ios
-        logical :: file_exists
-        character(len=10) :: extension
-        
-        ! Find output files in build directory
-        call find_output_files('build/example/' // trim(example_name), example_name, media_files, n_media, &
-                              pdf_files, n_pdf, txt_files, n_txt)
-        
-        ! Add media outputs (PNG or MP4)
-        do j = 1, n_media
-            ! Get file extension
-            extension = get_file_extension(media_files(j))
-            
-            write(unit_out, '(A)') '### ' // trim(get_output_title(media_files(j)))
-            write(unit_out, '(A)') ''
-            
-            if (extension == 'mp4') then
-                ! Embed video using HTML
-                write(unit_out, '(A)') '<video width="800" height="600" controls>'
-                write(unit_out, '(A)') '  <source src="../../example/' // trim(example_name) // '/' // &
-                                       trim(media_files(j)) // '" type="video/mp4">'
-                write(unit_out, '(A)') '  Your browser does not support the video tag.'
-                write(unit_out, '(A)') '</video>'
-                write(unit_out, '(A)') ''
-                write(unit_out, '(A)') '[Download MP4](../../example/' // trim(example_name) // '/' // trim(media_files(j)) // ')'
-            else
-                ! Regular image
-                write(unit_out, '(A)') '![' // trim(media_files(j)) // '](../../example/' // &
-                                       trim(example_name) // '/' // trim(media_files(j)) // ')'
-                write(unit_out, '(A)') ''
-                
-                ! Add corresponding ASCII output
-                ascii_file = 'build/example/' // trim(example_name) // '/' // replace_extension(media_files(j), 'txt')
-                inquire(file=trim(ascii_file), exist=file_exists)
-                if (file_exists) then
-                    write(unit_out, '(A)') 'ASCII output:'
-                    write(unit_out, '(A)') '```'
-                    
-                    open(newunit=unit_ascii, file=trim(ascii_file), status='old', iostat=ios)
-                    if (ios == 0) then
-                        do
-                            read(unit_ascii, '(A)', iostat=ios) line
-                            if (ios /= 0) exit
-                            write(unit_out, '(A)') trim(line)
-                        end do
-                        close(unit_ascii)
-                    end if
-                    
-                    write(unit_out, '(A)') '```'
-                    write(unit_out, '(A)') ''
-                end if
-                
-                ! Add PDF link
-                write(unit_out, '(A)') '[Download PDF](../../example/' // trim(example_name) // '/' // &
-                    trim(replace_extension(media_files(j), 'pdf')) // ')'
-            end if
-            write(unit_out, '(A)') ''
-        end do
-        
-    end subroutine write_generated_outputs
-    
-    subroutine process_image_path(line, example_name)
-        character(len=*), intent(inout) :: line
-        character(len=*), intent(in) :: example_name
-        integer :: start_pos, end_pos, path_start, path_end
-        character(len=256) :: new_path, filename
-        
-        ! Find image markdown pattern ![...](...) 
-        start_pos = index(line, '](')
-        if (start_pos > 0) then
-            path_start = start_pos + 2
-            path_end = index(line(path_start:), ')')
-            if (path_end > 0) then
-                path_end = path_start + path_end - 2
-                ! Extract just the filename
-                filename = adjustl(trim(line(path_start:path_end)))
-                ! Get just the filename if it's a path
-                if (index(filename, '/') > 0) then
-                    filename = filename(index(filename, '/', back=.true.)+1:)
-                end if
-                ! Replace with relative path to example directory
-                new_path = '../../example/' // trim(example_name) // '/' // trim(filename)
-                line = line(1:start_pos+1) // trim(new_path) // ')'
-            end if
-        end if
-    end subroutine process_image_path
-    
-    subroutine find_output_files(dir, base_name, media_files, n_media, pdf_files, n_pdf, txt_files, n_txt)
-        character(len=*), intent(in) :: dir, base_name
-        character(len=*), intent(out) :: media_files(:), pdf_files(:), txt_files(:)
-        integer, intent(out) :: n_media, n_pdf, n_txt
-        
-        character(len=256) :: test_file
-        logical :: exists
-        integer :: i
-        
-        n_media = 0
-        n_pdf = 0
-        n_txt = 0
-        
-        ! Use a more comprehensive approach - scan directory for all media files
-        call scan_directory_for_media(dir, media_files, n_media)
-        
-    end subroutine find_output_files
-    
-    subroutine scan_directory_for_media(dir, media_files, n_media)
-        character(len=*), intent(in) :: dir
-        character(len=*), intent(out) :: media_files(:)
-        integer, intent(out) :: n_media
-        
-        ! Hardcode the known patterns for each example
-        character(len=256) :: test_file
-        
-        n_media = 0
-        
-        ! Check each known pattern - extract example name from build path
-        select case(trim(dir))
-        case('build/example/animation')
-            call add_if_exists(dir, 'wave_animation.mp4', media_files, n_media)
-        case('build/example/basic_plots')
-            call add_if_exists(dir, 'simple_plot.png', media_files, n_media)
-            call add_if_exists(dir, 'multi_line.png', media_files, n_media)
-        case('build/example/line_styles')
-            call add_if_exists(dir, 'line_styles.png', media_files, n_media)
-        case('build/example/contour_demo')
-            call add_if_exists(dir, 'contour_gaussian.png', media_files, n_media)
-            call add_if_exists(dir, 'mixed_plot.png', media_files, n_media)
-        case('build/example/scale_examples')
-            call add_if_exists(dir, 'log_scale.png', media_files, n_media)
-            call add_if_exists(dir, 'symlog_scale.png', media_files, n_media)
-        case('build/example/marker_demo')
-            call add_if_exists(dir, 'scatter_plot.png', media_files, n_media)
-            call add_if_exists(dir, 'all_marker_types.png', media_files, n_media)
-            call add_if_exists(dir, 'marker_colors.png', media_files, n_media)
-        case('build/example/colored_contours')
-            call add_if_exists(dir, 'gaussian_default.png', media_files, n_media)
-            call add_if_exists(dir, 'ripple_jet.png', media_files, n_media)
-            call add_if_exists(dir, 'ripple_coolwarm.png', media_files, n_media)
-            call add_if_exists(dir, 'ripple_inferno.png', media_files, n_media)
-            call add_if_exists(dir, 'saddle_plasma.png', media_files, n_media)
-        case('build/example/legend_demo')
-            call add_if_exists(dir, 'basic_legend.png', media_files, n_media)
-            call add_if_exists(dir, 'legend_upper_left.png', media_files, n_media)
-            call add_if_exists(dir, 'legend_upper_right.png', media_files, n_media)
-            call add_if_exists(dir, 'legend_lower_left.png', media_files, n_media)
-            call add_if_exists(dir, 'legend_lower_right.png', media_files, n_media)
-            call add_if_exists(dir, 'multi_function_legend.png', media_files, n_media)
-        case('build/example/legend_box_demo')
-            call add_if_exists(dir, 'legend_box_demo_default.png', media_files, n_media)
-            call add_if_exists(dir, 'legend_box_demo_upper_left.png', media_files, n_media)
-            call add_if_exists(dir, 'legend_box_demo_lower_right.png', media_files, n_media)
-        case('build/example/format_string_demo')
-            call add_if_exists(dir, 'format_string_demo.png', media_files, n_media)
-        case('build/example/pcolormesh_demo')
-            call add_if_exists(dir, 'pcolormesh_basic.png', media_files, n_media)
-            call add_if_exists(dir, 'pcolormesh_plasma.png', media_files, n_media)
-            call add_if_exists(dir, 'pcolormesh_sinusoidal.png', media_files, n_media)
-        case('build/example/streamplot_demo')
-            call add_if_exists(dir, 'streamplot_demo.png', media_files, n_media)
-        case('build/example/unicode_demo')
-            call add_if_exists(dir, 'unicode_demo.png', media_files, n_media)
-            call add_if_exists(dir, 'math_examples.png', media_files, n_media)
-        case('build/example/stateful_streamplot')
-            call add_if_exists(dir, 'stateful_streamplot.png', media_files, n_media)
-        case('build/example/annotation_demo')
-            call add_if_exists(dir, 'annotation_demo.png', media_files, n_media)
-        case default
-            ! For other examples, try the standard pattern
-            test_file = dir(index(dir, '/', back=.true.)+1:) // '.png'
-            call add_if_exists(dir, test_file, media_files, n_media)
-        end select
-        
-    end subroutine scan_directory_for_media
-    
-    subroutine add_if_exists(dir, filename, files, n)
-        character(len=*), intent(in) :: dir, filename
-        character(len=*), intent(inout) :: files(:)
-        integer, intent(inout) :: n
-        
-        character(len=512) :: full_path
-        logical :: exists
-        
-        full_path = trim(dir) // '/' // trim(filename)
-        inquire(file=trim(full_path), exist=exists)
-        if (exists .and. n < size(files)) then
-            n = n + 1
-            files(n) = filename
-        end if
-    end subroutine add_if_exists
-    
-    logical function check_file_exists(dir, filename)
-        character(len=*), intent(in) :: dir, filename
-        character(len=512) :: full_path
-        
-        full_path = trim(dir) // '/' // trim(filename)
-        inquire(file=trim(full_path), exist=check_file_exists)
-    end function check_file_exists
-    
-    function replace_extension(filename, new_ext) result(new_filename)
-        character(len=*), intent(in) :: filename, new_ext
-        character(len=256) :: new_filename
-        integer :: dot_pos
-        
-        dot_pos = index(filename, '.', back=.true.)
-        if (dot_pos > 0) then
-            new_filename = filename(1:dot_pos) // new_ext
-        else
-            new_filename = trim(filename) // '.' // new_ext
-        end if
-    end function replace_extension
-    
-    function title_case(name) result(title)
-        character(len=*), intent(in) :: name
-        character(len=256) :: title
-        integer :: i
-        
-        title = name
-        
-        ! Replace underscores with spaces
-        do i = 1, len_trim(title)
-            if (title(i:i) == '_') title(i:i) = ' '
-        end do
-        
-        ! Capitalize first letter and after spaces
-        if (len_trim(title) > 0) then
-            if (title(1:1) >= 'a' .and. title(1:1) <= 'z') then
-                title(1:1) = char(ichar(title(1:1)) - 32)
-            end if
-            
-            do i = 2, len_trim(title)
-                if (title(i-1:i-1) == ' ' .and. title(i:i) >= 'a' .and. title(i:i) <= 'z') then
-                    title(i:i) = char(ichar(title(i:i)) - 32)
-                end if
-            end do
-        end if
-    end function title_case
-    
-    function get_output_title(filename) result(title)
-        character(len=*), intent(in) :: filename
-        character(len=256) :: title
-        character(len=256) :: base
-        integer :: dot_pos
-        
-        ! Remove extension
-        dot_pos = index(filename, '.', back=.true.)
-        if (dot_pos > 0) then
-            base = filename(1:dot_pos-1)
-        else
-            base = filename
-        end if
-        
-        title = title_case(base)
-    end function get_output_title
-    
-    function get_file_extension(filename) result(ext)
-        character(len=*), intent(in) :: filename
-        character(len=10) :: ext
-        integer :: dot_pos
-        
-        dot_pos = index(filename, '.', back=.true.)
-        if (dot_pos > 0 .and. dot_pos < len_trim(filename)) then
-            ext = filename(dot_pos+1:)
-        else
-            ext = ''
-        end if
-    end function get_file_extension
-=======
->>>>>>> 90be0ebf
 
 end program generate_example_docs